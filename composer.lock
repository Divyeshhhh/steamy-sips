{
    "_readme": [
        "This file locks the dependencies of your project to a known state",
        "Read more about it at https://getcomposer.org/doc/01-basic-usage.md#installing-dependencies",
        "This file is @generated automatically"
    ],
<<<<<<< HEAD
    "content-hash": "da0cc170d488ab4eb8ade85e7261d00c",
=======
    "content-hash": "806bf0c7a9b1ff411f27ccfcab5af00c",
>>>>>>> d859777d
    "packages": [
        {
            "name": "carbonphp/carbon-doctrine-types",
            "version": "3.2.0",
            "source": {
                "type": "git",
                "url": "https://github.com/CarbonPHP/carbon-doctrine-types.git",
                "reference": "18ba5ddfec8976260ead6e866180bd5d2f71aa1d"
            },
            "dist": {
                "type": "zip",
                "url": "https://api.github.com/repos/CarbonPHP/carbon-doctrine-types/zipball/18ba5ddfec8976260ead6e866180bd5d2f71aa1d",
                "reference": "18ba5ddfec8976260ead6e866180bd5d2f71aa1d",
                "shasum": ""
            },
            "require": {
                "php": "^8.1"
            },
            "conflict": {
                "doctrine/dbal": "<4.0.0 || >=5.0.0"
            },
            "require-dev": {
                "doctrine/dbal": "^4.0.0",
                "nesbot/carbon": "^2.71.0 || ^3.0.0",
                "phpunit/phpunit": "^10.3"
            },
            "type": "library",
            "autoload": {
                "psr-4": {
                    "Carbon\\Doctrine\\": "src/Carbon/Doctrine/"
                }
            },
            "notification-url": "https://packagist.org/downloads/",
            "license": [
                "MIT"
            ],
            "authors": [
                {
                    "name": "KyleKatarn",
                    "email": "kylekatarnls@gmail.com"
                }
            ],
            "description": "Types to use Carbon in Doctrine",
            "keywords": [
                "carbon",
                "date",
                "datetime",
                "doctrine",
                "time"
            ],
            "support": {
                "issues": "https://github.com/CarbonPHP/carbon-doctrine-types/issues",
                "source": "https://github.com/CarbonPHP/carbon-doctrine-types/tree/3.2.0"
            },
            "funding": [
                {
                    "url": "https://github.com/kylekatarnls",
                    "type": "github"
                },
                {
                    "url": "https://opencollective.com/Carbon",
                    "type": "open_collective"
                },
                {
                    "url": "https://tidelift.com/funding/github/packagist/nesbot/carbon",
                    "type": "tidelift"
                }
            ],
            "time": "2024-02-09T16:56:22+00:00"
        },
        {
            "name": "fakerphp/faker",
            "version": "v1.23.1",
            "source": {
                "type": "git",
                "url": "https://github.com/FakerPHP/Faker.git",
                "reference": "bfb4fe148adbf78eff521199619b93a52ae3554b"
            },
            "dist": {
                "type": "zip",
                "url": "https://api.github.com/repos/FakerPHP/Faker/zipball/bfb4fe148adbf78eff521199619b93a52ae3554b",
                "reference": "bfb4fe148adbf78eff521199619b93a52ae3554b",
                "shasum": ""
            },
            "require": {
                "php": "^7.4 || ^8.0",
                "psr/container": "^1.0 || ^2.0",
                "symfony/deprecation-contracts": "^2.2 || ^3.0"
            },
            "conflict": {
                "fzaninotto/faker": "*"
            },
            "require-dev": {
                "bamarni/composer-bin-plugin": "^1.4.1",
                "doctrine/persistence": "^1.3 || ^2.0",
                "ext-intl": "*",
                "phpunit/phpunit": "^9.5.26",
                "symfony/phpunit-bridge": "^5.4.16"
            },
            "suggest": {
                "doctrine/orm": "Required to use Faker\\ORM\\Doctrine",
                "ext-curl": "Required by Faker\\Provider\\Image to download images.",
                "ext-dom": "Required by Faker\\Provider\\HtmlLorem for generating random HTML.",
                "ext-iconv": "Required by Faker\\Provider\\ru_RU\\Text::realText() for generating real Russian text.",
                "ext-mbstring": "Required for multibyte Unicode string functionality."
            },
            "type": "library",
            "autoload": {
                "psr-4": {
                    "Faker\\": "src/Faker/"
                }
            },
            "notification-url": "https://packagist.org/downloads/",
            "license": [
                "MIT"
            ],
            "authors": [
                {
                    "name": "François Zaninotto"
                }
            ],
            "description": "Faker is a PHP library that generates fake data for you.",
            "keywords": [
                "data",
                "faker",
                "fixtures"
            ],
            "support": {
                "issues": "https://github.com/FakerPHP/Faker/issues",
                "source": "https://github.com/FakerPHP/Faker/tree/v1.23.1"
            },
            "time": "2024-01-02T13:46:09+00:00"
        },
        {
            "name": "graham-campbell/result-type",
            "version": "v1.1.2",
            "source": {
                "type": "git",
                "url": "https://github.com/GrahamCampbell/Result-Type.git",
                "reference": "fbd48bce38f73f8a4ec8583362e732e4095e5862"
            },
            "dist": {
                "type": "zip",
                "url": "https://api.github.com/repos/GrahamCampbell/Result-Type/zipball/fbd48bce38f73f8a4ec8583362e732e4095e5862",
                "reference": "fbd48bce38f73f8a4ec8583362e732e4095e5862",
                "shasum": ""
            },
            "require": {
                "php": "^7.2.5 || ^8.0",
                "phpoption/phpoption": "^1.9.2"
            },
            "require-dev": {
                "phpunit/phpunit": "^8.5.34 || ^9.6.13 || ^10.4.2"
            },
            "type": "library",
            "autoload": {
                "psr-4": {
                    "GrahamCampbell\\ResultType\\": "src/"
                }
            },
            "notification-url": "https://packagist.org/downloads/",
            "license": [
                "MIT"
            ],
            "authors": [
                {
                    "name": "Graham Campbell",
                    "email": "hello@gjcampbell.co.uk",
                    "homepage": "https://github.com/GrahamCampbell"
                }
            ],
            "description": "An Implementation Of The Result Type",
            "keywords": [
                "Graham Campbell",
                "GrahamCampbell",
                "Result Type",
                "Result-Type",
                "result"
            ],
            "support": {
                "issues": "https://github.com/GrahamCampbell/Result-Type/issues",
                "source": "https://github.com/GrahamCampbell/Result-Type/tree/v1.1.2"
            },
            "funding": [
                {
                    "url": "https://github.com/GrahamCampbell",
                    "type": "github"
                },
                {
                    "url": "https://tidelift.com/funding/github/packagist/graham-campbell/result-type",
                    "type": "tidelift"
                }
            ],
            "time": "2023-11-12T22:16:48+00:00"
        },
        {
            "name": "nesbot/carbon",
            "version": "3.3.1",
            "source": {
                "type": "git",
                "url": "https://github.com/briannesbitt/Carbon.git",
                "reference": "8ff64b92c1b1ec84fcde9f8bb9ff2ca34cb8a77a"
            },
            "dist": {
                "type": "zip",
                "url": "https://api.github.com/repos/briannesbitt/Carbon/zipball/8ff64b92c1b1ec84fcde9f8bb9ff2ca34cb8a77a",
                "reference": "8ff64b92c1b1ec84fcde9f8bb9ff2ca34cb8a77a",
                "shasum": ""
            },
            "require": {
                "carbonphp/carbon-doctrine-types": "*",
                "ext-json": "*",
                "php": "^8.1",
                "psr/clock": "^1.0",
                "symfony/clock": "^6.3 || ^7.0",
                "symfony/polyfill-mbstring": "^1.0",
                "symfony/translation": "^4.4.18 || ^5.2.1|| ^6.0 || ^7.0"
            },
            "provide": {
                "psr/clock-implementation": "1.0"
            },
            "require-dev": {
                "doctrine/dbal": "^3.6.3 || ^4.0",
                "doctrine/orm": "^2.15.2 || ^3.0",
                "friendsofphp/php-cs-fixer": "^3.52.1",
                "kylekatarnls/multi-tester": "^2.5.3",
                "ondrejmirtes/better-reflection": "^6.25.0.4",
                "phpmd/phpmd": "^2.15.0",
                "phpstan/extension-installer": "^1.3.1",
                "phpstan/phpstan": "^1.10.65",
                "phpunit/phpunit": "^10.5.15",
                "squizlabs/php_codesniffer": "^3.9.0"
            },
            "bin": [
                "bin/carbon"
            ],
            "type": "library",
            "extra": {
                "branch-alias": {
                    "dev-master": "3.x-dev",
                    "dev-2.x": "2.x-dev"
                },
                "laravel": {
                    "providers": [
                        "Carbon\\Laravel\\ServiceProvider"
                    ]
                },
                "phpstan": {
                    "includes": [
                        "extension.neon"
                    ]
                }
            },
            "autoload": {
                "psr-4": {
                    "Carbon\\": "src/Carbon/"
                }
            },
            "notification-url": "https://packagist.org/downloads/",
            "license": [
                "MIT"
            ],
            "authors": [
                {
                    "name": "Brian Nesbitt",
                    "email": "brian@nesbot.com",
                    "homepage": "https://markido.com"
                },
                {
                    "name": "kylekatarnls",
                    "homepage": "https://github.com/kylekatarnls"
                }
            ],
            "description": "An API extension for DateTime that supports 281 different languages.",
            "homepage": "https://carbon.nesbot.com",
            "keywords": [
                "date",
                "datetime",
                "time"
            ],
            "support": {
                "docs": "https://carbon.nesbot.com/docs",
                "issues": "https://github.com/briannesbitt/Carbon/issues",
                "source": "https://github.com/briannesbitt/Carbon"
            },
            "funding": [
                {
                    "url": "https://github.com/sponsors/kylekatarnls",
                    "type": "github"
                },
                {
                    "url": "https://opencollective.com/Carbon#sponsor",
                    "type": "opencollective"
                },
                {
                    "url": "https://tidelift.com/subscription/pkg/packagist-nesbot-carbon?utm_source=packagist-nesbot-carbon&utm_medium=referral&utm_campaign=readme",
                    "type": "tidelift"
                }
            ],
            "time": "2024-05-01T06:54:22+00:00"
        },
        {
            "name": "opis/json-schema",
            "version": "2.3.0",
            "source": {
                "type": "git",
                "url": "https://github.com/opis/json-schema.git",
                "reference": "c48df6d7089a45f01e1c82432348f2d5976f9bfb"
            },
            "dist": {
                "type": "zip",
                "url": "https://api.github.com/repos/opis/json-schema/zipball/c48df6d7089a45f01e1c82432348f2d5976f9bfb",
                "reference": "c48df6d7089a45f01e1c82432348f2d5976f9bfb",
                "shasum": ""
            },
            "require": {
                "ext-json": "*",
                "opis/string": "^2.0",
                "opis/uri": "^1.0",
                "php": "^7.4 || ^8.0"
            },
            "require-dev": {
                "ext-bcmath": "*",
                "ext-intl": "*",
                "phpunit/phpunit": "^9.0"
            },
            "type": "library",
            "extra": {
                "branch-alias": {
                    "dev-master": "2.x-dev"
                }
            },
            "autoload": {
                "psr-4": {
                    "Opis\\JsonSchema\\": "src/"
                }
            },
            "notification-url": "https://packagist.org/downloads/",
            "license": [
                "Apache-2.0"
            ],
            "authors": [
                {
                    "name": "Sorin Sarca",
                    "email": "sarca_sorin@hotmail.com"
                },
                {
                    "name": "Marius Sarca",
                    "email": "marius.sarca@gmail.com"
                }
            ],
            "description": "Json Schema Validator for PHP",
            "homepage": "https://opis.io/json-schema",
            "keywords": [
                "json",
                "json-schema",
                "schema",
                "validation",
                "validator"
            ],
            "support": {
                "issues": "https://github.com/opis/json-schema/issues",
                "source": "https://github.com/opis/json-schema/tree/2.3.0"
            },
            "time": "2022-01-08T20:38:03+00:00"
        },
        {
            "name": "opis/string",
            "version": "2.0.1",
            "source": {
                "type": "git",
                "url": "https://github.com/opis/string.git",
                "reference": "9ebf1a1f873f502f6859d11210b25a4bf5d141e7"
            },
            "dist": {
                "type": "zip",
                "url": "https://api.github.com/repos/opis/string/zipball/9ebf1a1f873f502f6859d11210b25a4bf5d141e7",
                "reference": "9ebf1a1f873f502f6859d11210b25a4bf5d141e7",
                "shasum": ""
            },
            "require": {
                "ext-iconv": "*",
                "ext-json": "*",
                "php": "^7.4 || ^8.0"
            },
            "require-dev": {
                "phpunit/phpunit": "^9.0"
            },
            "type": "library",
            "extra": {
                "branch-alias": {
                    "dev-master": "2.x-dev"
                }
            },
            "autoload": {
                "psr-4": {
                    "Opis\\String\\": "src/"
                }
            },
            "notification-url": "https://packagist.org/downloads/",
            "license": [
                "Apache-2.0"
            ],
            "authors": [
                {
                    "name": "Marius Sarca",
                    "email": "marius.sarca@gmail.com"
                },
                {
                    "name": "Sorin Sarca",
                    "email": "sarca_sorin@hotmail.com"
                }
            ],
            "description": "Multibyte strings as objects",
            "homepage": "https://opis.io/string",
            "keywords": [
                "multi-byte",
                "opis",
                "string",
                "string manipulation",
                "utf-8"
            ],
            "support": {
                "issues": "https://github.com/opis/string/issues",
                "source": "https://github.com/opis/string/tree/2.0.1"
            },
            "time": "2022-01-14T15:42:23+00:00"
        },
        {
            "name": "opis/uri",
            "version": "1.1.0",
            "source": {
                "type": "git",
                "url": "https://github.com/opis/uri.git",
                "reference": "0f3ca49ab1a5e4a6681c286e0b2cc081b93a7d5a"
            },
            "dist": {
                "type": "zip",
                "url": "https://api.github.com/repos/opis/uri/zipball/0f3ca49ab1a5e4a6681c286e0b2cc081b93a7d5a",
                "reference": "0f3ca49ab1a5e4a6681c286e0b2cc081b93a7d5a",
                "shasum": ""
            },
            "require": {
                "opis/string": "^2.0",
                "php": "^7.4 || ^8.0"
            },
            "require-dev": {
                "phpunit/phpunit": "^9"
            },
            "type": "library",
            "extra": {
                "branch-alias": {
                    "dev-master": "1.x-dev"
                }
            },
            "autoload": {
                "psr-4": {
                    "Opis\\Uri\\": "src/"
                }
            },
            "notification-url": "https://packagist.org/downloads/",
            "license": [
                "Apache-2.0"
            ],
            "authors": [
                {
                    "name": "Marius Sarca",
                    "email": "marius.sarca@gmail.com"
                },
                {
                    "name": "Sorin Sarca",
                    "email": "sarca_sorin@hotmail.com"
                }
            ],
            "description": "Build, parse and validate URIs and URI-templates",
            "homepage": "https://opis.io",
            "keywords": [
                "URI Template",
                "parse url",
                "punycode",
                "uri",
                "uri components",
                "url",
                "validate uri"
            ],
            "support": {
                "issues": "https://github.com/opis/uri/issues",
                "source": "https://github.com/opis/uri/tree/1.1.0"
            },
            "time": "2021-05-22T15:57:08+00:00"
        },
        {
            "name": "phpmailer/phpmailer",
            "version": "v6.9.1",
            "source": {
                "type": "git",
                "url": "https://github.com/PHPMailer/PHPMailer.git",
                "reference": "039de174cd9c17a8389754d3b877a2ed22743e18"
            },
            "dist": {
                "type": "zip",
                "url": "https://api.github.com/repos/PHPMailer/PHPMailer/zipball/039de174cd9c17a8389754d3b877a2ed22743e18",
                "reference": "039de174cd9c17a8389754d3b877a2ed22743e18",
                "shasum": ""
            },
            "require": {
                "ext-ctype": "*",
                "ext-filter": "*",
                "ext-hash": "*",
                "php": ">=5.5.0"
            },
            "require-dev": {
                "dealerdirect/phpcodesniffer-composer-installer": "^1.0",
                "doctrine/annotations": "^1.2.6 || ^1.13.3",
                "php-parallel-lint/php-console-highlighter": "^1.0.0",
                "php-parallel-lint/php-parallel-lint": "^1.3.2",
                "phpcompatibility/php-compatibility": "^9.3.5",
                "roave/security-advisories": "dev-latest",
                "squizlabs/php_codesniffer": "^3.7.2",
                "yoast/phpunit-polyfills": "^1.0.4"
            },
            "suggest": {
                "decomplexity/SendOauth2": "Adapter for using XOAUTH2 authentication",
                "ext-mbstring": "Needed to send email in multibyte encoding charset or decode encoded addresses",
                "ext-openssl": "Needed for secure SMTP sending and DKIM signing",
                "greew/oauth2-azure-provider": "Needed for Microsoft Azure XOAUTH2 authentication",
                "hayageek/oauth2-yahoo": "Needed for Yahoo XOAUTH2 authentication",
                "league/oauth2-google": "Needed for Google XOAUTH2 authentication",
                "psr/log": "For optional PSR-3 debug logging",
                "symfony/polyfill-mbstring": "To support UTF-8 if the Mbstring PHP extension is not enabled (^1.2)",
                "thenetworg/oauth2-azure": "Needed for Microsoft XOAUTH2 authentication"
            },
            "type": "library",
            "autoload": {
                "psr-4": {
                    "PHPMailer\\PHPMailer\\": "src/"
                }
            },
            "notification-url": "https://packagist.org/downloads/",
            "license": [
                "LGPL-2.1-only"
            ],
            "authors": [
                {
                    "name": "Marcus Bointon",
                    "email": "phpmailer@synchromedia.co.uk"
                },
                {
                    "name": "Jim Jagielski",
                    "email": "jimjag@gmail.com"
                },
                {
                    "name": "Andy Prevost",
                    "email": "codeworxtech@users.sourceforge.net"
                },
                {
                    "name": "Brent R. Matzelle"
                }
            ],
            "description": "PHPMailer is a full-featured email creation and transfer class for PHP",
            "support": {
                "issues": "https://github.com/PHPMailer/PHPMailer/issues",
                "source": "https://github.com/PHPMailer/PHPMailer/tree/v6.9.1"
            },
            "funding": [
                {
                    "url": "https://github.com/Synchro",
                    "type": "github"
                }
            ],
            "time": "2023-11-25T22:23:28+00:00"
        },
        {
            "name": "phpoption/phpoption",
            "version": "1.9.2",
            "source": {
                "type": "git",
                "url": "https://github.com/schmittjoh/php-option.git",
                "reference": "80735db690fe4fc5c76dfa7f9b770634285fa820"
            },
            "dist": {
                "type": "zip",
                "url": "https://api.github.com/repos/schmittjoh/php-option/zipball/80735db690fe4fc5c76dfa7f9b770634285fa820",
                "reference": "80735db690fe4fc5c76dfa7f9b770634285fa820",
                "shasum": ""
            },
            "require": {
                "php": "^7.2.5 || ^8.0"
            },
            "require-dev": {
                "bamarni/composer-bin-plugin": "^1.8.2",
                "phpunit/phpunit": "^8.5.34 || ^9.6.13 || ^10.4.2"
            },
            "type": "library",
            "extra": {
                "bamarni-bin": {
                    "bin-links": true,
                    "forward-command": true
                },
                "branch-alias": {
                    "dev-master": "1.9-dev"
                }
            },
            "autoload": {
                "psr-4": {
                    "PhpOption\\": "src/PhpOption/"
                }
            },
            "notification-url": "https://packagist.org/downloads/",
            "license": [
                "Apache-2.0"
            ],
            "authors": [
                {
                    "name": "Johannes M. Schmitt",
                    "email": "schmittjoh@gmail.com",
                    "homepage": "https://github.com/schmittjoh"
                },
                {
                    "name": "Graham Campbell",
                    "email": "hello@gjcampbell.co.uk",
                    "homepage": "https://github.com/GrahamCampbell"
                }
            ],
            "description": "Option Type for PHP",
            "keywords": [
                "language",
                "option",
                "php",
                "type"
            ],
            "support": {
                "issues": "https://github.com/schmittjoh/php-option/issues",
                "source": "https://github.com/schmittjoh/php-option/tree/1.9.2"
            },
            "funding": [
                {
                    "url": "https://github.com/GrahamCampbell",
                    "type": "github"
                },
                {
                    "url": "https://tidelift.com/funding/github/packagist/phpoption/phpoption",
                    "type": "tidelift"
                }
            ],
            "time": "2023-11-12T21:59:55+00:00"
        },
        {
            "name": "psr/clock",
            "version": "1.0.0",
            "source": {
                "type": "git",
                "url": "https://github.com/php-fig/clock.git",
                "reference": "e41a24703d4560fd0acb709162f73b8adfc3aa0d"
            },
            "dist": {
                "type": "zip",
                "url": "https://api.github.com/repos/php-fig/clock/zipball/e41a24703d4560fd0acb709162f73b8adfc3aa0d",
                "reference": "e41a24703d4560fd0acb709162f73b8adfc3aa0d",
                "shasum": ""
            },
            "require": {
                "php": "^7.0 || ^8.0"
            },
            "type": "library",
            "autoload": {
                "psr-4": {
                    "Psr\\Clock\\": "src/"
                }
            },
            "notification-url": "https://packagist.org/downloads/",
            "license": [
                "MIT"
            ],
            "authors": [
                {
                    "name": "PHP-FIG",
                    "homepage": "https://www.php-fig.org/"
                }
            ],
            "description": "Common interface for reading the clock.",
            "homepage": "https://github.com/php-fig/clock",
            "keywords": [
                "clock",
                "now",
                "psr",
                "psr-20",
                "time"
            ],
            "support": {
                "issues": "https://github.com/php-fig/clock/issues",
                "source": "https://github.com/php-fig/clock/tree/1.0.0"
            },
            "time": "2022-11-25T14:36:26+00:00"
        },
        {
            "name": "psr/container",
            "version": "2.0.2",
            "source": {
                "type": "git",
                "url": "https://github.com/php-fig/container.git",
                "reference": "c71ecc56dfe541dbd90c5360474fbc405f8d5963"
            },
            "dist": {
                "type": "zip",
                "url": "https://api.github.com/repos/php-fig/container/zipball/c71ecc56dfe541dbd90c5360474fbc405f8d5963",
                "reference": "c71ecc56dfe541dbd90c5360474fbc405f8d5963",
                "shasum": ""
            },
            "require": {
                "php": ">=7.4.0"
            },
            "type": "library",
            "extra": {
                "branch-alias": {
                    "dev-master": "2.0.x-dev"
                }
            },
            "autoload": {
                "psr-4": {
                    "Psr\\Container\\": "src/"
                }
            },
            "notification-url": "https://packagist.org/downloads/",
            "license": [
                "MIT"
            ],
            "authors": [
                {
                    "name": "PHP-FIG",
                    "homepage": "https://www.php-fig.org/"
                }
            ],
            "description": "Common Container Interface (PHP FIG PSR-11)",
            "homepage": "https://github.com/php-fig/container",
            "keywords": [
                "PSR-11",
                "container",
                "container-interface",
                "container-interop",
                "psr"
            ],
            "support": {
                "issues": "https://github.com/php-fig/container/issues",
                "source": "https://github.com/php-fig/container/tree/2.0.2"
            },
            "time": "2021-11-05T16:47:00+00:00"
        },
        {
            "name": "symfony/clock",
            "version": "v6.4.7",
            "source": {
                "type": "git",
                "url": "https://github.com/symfony/clock.git",
                "reference": "83667074bdae743f8cd884ac50b266d2af287ea8"
            },
            "dist": {
                "type": "zip",
                "url": "https://api.github.com/repos/symfony/clock/zipball/83667074bdae743f8cd884ac50b266d2af287ea8",
                "reference": "83667074bdae743f8cd884ac50b266d2af287ea8",
                "shasum": ""
            },
            "require": {
                "php": ">=8.1",
                "psr/clock": "^1.0",
                "symfony/polyfill-php83": "^1.28"
            },
            "provide": {
                "psr/clock-implementation": "1.0"
            },
            "type": "library",
            "autoload": {
                "files": [
                    "Resources/now.php"
                ],
                "psr-4": {
                    "Symfony\\Component\\Clock\\": ""
                },
                "exclude-from-classmap": [
                    "/Tests/"
                ]
            },
            "notification-url": "https://packagist.org/downloads/",
            "license": [
                "MIT"
            ],
            "authors": [
                {
                    "name": "Nicolas Grekas",
                    "email": "p@tchwork.com"
                },
                {
                    "name": "Symfony Community",
                    "homepage": "https://symfony.com/contributors"
                }
            ],
            "description": "Decouples applications from the system clock",
            "homepage": "https://symfony.com",
            "keywords": [
                "clock",
                "psr20",
                "time"
            ],
            "support": {
                "source": "https://github.com/symfony/clock/tree/v6.4.7"
            },
            "funding": [
                {
                    "url": "https://symfony.com/sponsor",
                    "type": "custom"
                },
                {
                    "url": "https://github.com/fabpot",
                    "type": "github"
                },
                {
                    "url": "https://tidelift.com/funding/github/packagist/symfony/symfony",
                    "type": "tidelift"
                }
            ],
            "time": "2024-04-18T09:22:46+00:00"
        },
        {
            "name": "symfony/deprecation-contracts",
            "version": "v3.5.0",
            "source": {
                "type": "git",
                "url": "https://github.com/symfony/deprecation-contracts.git",
                "reference": "0e0d29ce1f20deffb4ab1b016a7257c4f1e789a1"
            },
            "dist": {
                "type": "zip",
                "url": "https://api.github.com/repos/symfony/deprecation-contracts/zipball/0e0d29ce1f20deffb4ab1b016a7257c4f1e789a1",
                "reference": "0e0d29ce1f20deffb4ab1b016a7257c4f1e789a1",
                "shasum": ""
            },
            "require": {
                "php": ">=8.1"
            },
            "type": "library",
            "extra": {
                "branch-alias": {
                    "dev-main": "3.5-dev"
                },
                "thanks": {
                    "name": "symfony/contracts",
                    "url": "https://github.com/symfony/contracts"
                }
            },
            "autoload": {
                "files": [
                    "function.php"
                ]
            },
            "notification-url": "https://packagist.org/downloads/",
            "license": [
                "MIT"
            ],
            "authors": [
                {
                    "name": "Nicolas Grekas",
                    "email": "p@tchwork.com"
                },
                {
                    "name": "Symfony Community",
                    "homepage": "https://symfony.com/contributors"
                }
            ],
            "description": "A generic function and convention to trigger deprecation notices",
            "homepage": "https://symfony.com",
            "support": {
                "source": "https://github.com/symfony/deprecation-contracts/tree/v3.5.0"
            },
            "funding": [
                {
                    "url": "https://symfony.com/sponsor",
                    "type": "custom"
                },
                {
                    "url": "https://github.com/fabpot",
                    "type": "github"
                },
                {
                    "url": "https://tidelift.com/funding/github/packagist/symfony/symfony",
                    "type": "tidelift"
                }
            ],
            "time": "2024-04-18T09:32:20+00:00"
        },
        {
            "name": "symfony/polyfill-ctype",
            "version": "v1.29.0",
            "source": {
                "type": "git",
                "url": "https://github.com/symfony/polyfill-ctype.git",
                "reference": "ef4d7e442ca910c4764bce785146269b30cb5fc4"
            },
            "dist": {
                "type": "zip",
                "url": "https://api.github.com/repos/symfony/polyfill-ctype/zipball/ef4d7e442ca910c4764bce785146269b30cb5fc4",
                "reference": "ef4d7e442ca910c4764bce785146269b30cb5fc4",
                "shasum": ""
            },
            "require": {
                "php": ">=7.1"
            },
            "provide": {
                "ext-ctype": "*"
            },
            "suggest": {
                "ext-ctype": "For best performance"
            },
            "type": "library",
            "extra": {
                "thanks": {
                    "name": "symfony/polyfill",
                    "url": "https://github.com/symfony/polyfill"
                }
            },
            "autoload": {
                "files": [
                    "bootstrap.php"
                ],
                "psr-4": {
                    "Symfony\\Polyfill\\Ctype\\": ""
                }
            },
            "notification-url": "https://packagist.org/downloads/",
            "license": [
                "MIT"
            ],
            "authors": [
                {
                    "name": "Gert de Pagter",
                    "email": "BackEndTea@gmail.com"
                },
                {
                    "name": "Symfony Community",
                    "homepage": "https://symfony.com/contributors"
                }
            ],
            "description": "Symfony polyfill for ctype functions",
            "homepage": "https://symfony.com",
            "keywords": [
                "compatibility",
                "ctype",
                "polyfill",
                "portable"
            ],
            "support": {
                "source": "https://github.com/symfony/polyfill-ctype/tree/v1.29.0"
            },
            "funding": [
                {
                    "url": "https://symfony.com/sponsor",
                    "type": "custom"
                },
                {
                    "url": "https://github.com/fabpot",
                    "type": "github"
                },
                {
                    "url": "https://tidelift.com/funding/github/packagist/symfony/symfony",
                    "type": "tidelift"
                }
            ],
            "time": "2024-01-29T20:11:03+00:00"
        },
        {
            "name": "symfony/polyfill-mbstring",
            "version": "v1.29.0",
            "source": {
                "type": "git",
                "url": "https://github.com/symfony/polyfill-mbstring.git",
                "reference": "9773676c8a1bb1f8d4340a62efe641cf76eda7ec"
            },
            "dist": {
                "type": "zip",
                "url": "https://api.github.com/repos/symfony/polyfill-mbstring/zipball/9773676c8a1bb1f8d4340a62efe641cf76eda7ec",
                "reference": "9773676c8a1bb1f8d4340a62efe641cf76eda7ec",
                "shasum": ""
            },
            "require": {
                "php": ">=7.1"
            },
            "provide": {
                "ext-mbstring": "*"
            },
            "suggest": {
                "ext-mbstring": "For best performance"
            },
            "type": "library",
            "extra": {
                "thanks": {
                    "name": "symfony/polyfill",
                    "url": "https://github.com/symfony/polyfill"
                }
            },
            "autoload": {
                "files": [
                    "bootstrap.php"
                ],
                "psr-4": {
                    "Symfony\\Polyfill\\Mbstring\\": ""
                }
            },
            "notification-url": "https://packagist.org/downloads/",
            "license": [
                "MIT"
            ],
            "authors": [
                {
                    "name": "Nicolas Grekas",
                    "email": "p@tchwork.com"
                },
                {
                    "name": "Symfony Community",
                    "homepage": "https://symfony.com/contributors"
                }
            ],
            "description": "Symfony polyfill for the Mbstring extension",
            "homepage": "https://symfony.com",
            "keywords": [
                "compatibility",
                "mbstring",
                "polyfill",
                "portable",
                "shim"
            ],
            "support": {
                "source": "https://github.com/symfony/polyfill-mbstring/tree/v1.29.0"
            },
            "funding": [
                {
                    "url": "https://symfony.com/sponsor",
                    "type": "custom"
                },
                {
                    "url": "https://github.com/fabpot",
                    "type": "github"
                },
                {
                    "url": "https://tidelift.com/funding/github/packagist/symfony/symfony",
                    "type": "tidelift"
                }
            ],
            "time": "2024-01-29T20:11:03+00:00"
        },
        {
            "name": "symfony/polyfill-php80",
            "version": "v1.29.0",
            "source": {
                "type": "git",
                "url": "https://github.com/symfony/polyfill-php80.git",
                "reference": "87b68208d5c1188808dd7839ee1e6c8ec3b02f1b"
            },
            "dist": {
                "type": "zip",
                "url": "https://api.github.com/repos/symfony/polyfill-php80/zipball/87b68208d5c1188808dd7839ee1e6c8ec3b02f1b",
                "reference": "87b68208d5c1188808dd7839ee1e6c8ec3b02f1b",
                "shasum": ""
            },
            "require": {
                "php": ">=7.1"
            },
            "type": "library",
            "extra": {
                "thanks": {
                    "name": "symfony/polyfill",
                    "url": "https://github.com/symfony/polyfill"
                }
            },
            "autoload": {
                "files": [
                    "bootstrap.php"
                ],
                "psr-4": {
                    "Symfony\\Polyfill\\Php80\\": ""
                },
                "classmap": [
                    "Resources/stubs"
                ]
            },
            "notification-url": "https://packagist.org/downloads/",
            "license": [
                "MIT"
            ],
            "authors": [
                {
                    "name": "Ion Bazan",
                    "email": "ion.bazan@gmail.com"
                },
                {
                    "name": "Nicolas Grekas",
                    "email": "p@tchwork.com"
                },
                {
                    "name": "Symfony Community",
                    "homepage": "https://symfony.com/contributors"
                }
            ],
            "description": "Symfony polyfill backporting some PHP 8.0+ features to lower PHP versions",
            "homepage": "https://symfony.com",
            "keywords": [
                "compatibility",
                "polyfill",
                "portable",
                "shim"
            ],
            "support": {
                "source": "https://github.com/symfony/polyfill-php80/tree/v1.29.0"
            },
            "funding": [
                {
                    "url": "https://symfony.com/sponsor",
                    "type": "custom"
                },
                {
                    "url": "https://github.com/fabpot",
                    "type": "github"
                },
                {
                    "url": "https://tidelift.com/funding/github/packagist/symfony/symfony",
                    "type": "tidelift"
                }
            ],
            "time": "2024-01-29T20:11:03+00:00"
        },
        {
            "name": "symfony/polyfill-php83",
            "version": "v1.29.0",
            "source": {
                "type": "git",
                "url": "https://github.com/symfony/polyfill-php83.git",
                "reference": "86fcae159633351e5fd145d1c47de6c528f8caff"
            },
            "dist": {
                "type": "zip",
                "url": "https://api.github.com/repos/symfony/polyfill-php83/zipball/86fcae159633351e5fd145d1c47de6c528f8caff",
                "reference": "86fcae159633351e5fd145d1c47de6c528f8caff",
                "shasum": ""
            },
            "require": {
                "php": ">=7.1",
                "symfony/polyfill-php80": "^1.14"
            },
            "type": "library",
            "extra": {
                "thanks": {
                    "name": "symfony/polyfill",
                    "url": "https://github.com/symfony/polyfill"
                }
            },
            "autoload": {
                "files": [
                    "bootstrap.php"
                ],
                "psr-4": {
                    "Symfony\\Polyfill\\Php83\\": ""
                },
                "classmap": [
                    "Resources/stubs"
                ]
            },
            "notification-url": "https://packagist.org/downloads/",
            "license": [
                "MIT"
            ],
            "authors": [
                {
                    "name": "Nicolas Grekas",
                    "email": "p@tchwork.com"
                },
                {
                    "name": "Symfony Community",
                    "homepage": "https://symfony.com/contributors"
                }
            ],
            "description": "Symfony polyfill backporting some PHP 8.3+ features to lower PHP versions",
            "homepage": "https://symfony.com",
            "keywords": [
                "compatibility",
                "polyfill",
                "portable",
                "shim"
            ],
            "support": {
                "source": "https://github.com/symfony/polyfill-php83/tree/v1.29.0"
            },
            "funding": [
                {
                    "url": "https://symfony.com/sponsor",
                    "type": "custom"
                },
                {
                    "url": "https://github.com/fabpot",
                    "type": "github"
                },
                {
                    "url": "https://tidelift.com/funding/github/packagist/symfony/symfony",
                    "type": "tidelift"
                }
            ],
            "time": "2024-01-29T20:11:03+00:00"
        },
        {
            "name": "symfony/translation",
            "version": "v6.4.7",
            "source": {
                "type": "git",
                "url": "https://github.com/symfony/translation.git",
                "reference": "7495687c58bfd88b7883823747b0656d90679123"
            },
            "dist": {
                "type": "zip",
                "url": "https://api.github.com/repos/symfony/translation/zipball/7495687c58bfd88b7883823747b0656d90679123",
                "reference": "7495687c58bfd88b7883823747b0656d90679123",
                "shasum": ""
            },
            "require": {
                "php": ">=8.1",
                "symfony/deprecation-contracts": "^2.5|^3",
                "symfony/polyfill-mbstring": "~1.0",
                "symfony/translation-contracts": "^2.5|^3.0"
            },
            "conflict": {
                "symfony/config": "<5.4",
                "symfony/console": "<5.4",
                "symfony/dependency-injection": "<5.4",
                "symfony/http-client-contracts": "<2.5",
                "symfony/http-kernel": "<5.4",
                "symfony/service-contracts": "<2.5",
                "symfony/twig-bundle": "<5.4",
                "symfony/yaml": "<5.4"
            },
            "provide": {
                "symfony/translation-implementation": "2.3|3.0"
            },
            "require-dev": {
                "nikic/php-parser": "^4.18|^5.0",
                "psr/log": "^1|^2|^3",
                "symfony/config": "^5.4|^6.0|^7.0",
                "symfony/console": "^5.4|^6.0|^7.0",
                "symfony/dependency-injection": "^5.4|^6.0|^7.0",
                "symfony/finder": "^5.4|^6.0|^7.0",
                "symfony/http-client-contracts": "^2.5|^3.0",
                "symfony/http-kernel": "^5.4|^6.0|^7.0",
                "symfony/intl": "^5.4|^6.0|^7.0",
                "symfony/polyfill-intl-icu": "^1.21",
                "symfony/routing": "^5.4|^6.0|^7.0",
                "symfony/service-contracts": "^2.5|^3",
                "symfony/yaml": "^5.4|^6.0|^7.0"
            },
            "type": "library",
            "autoload": {
                "files": [
                    "Resources/functions.php"
                ],
                "psr-4": {
                    "Symfony\\Component\\Translation\\": ""
                },
                "exclude-from-classmap": [
                    "/Tests/"
                ]
            },
            "notification-url": "https://packagist.org/downloads/",
            "license": [
                "MIT"
            ],
            "authors": [
                {
                    "name": "Fabien Potencier",
                    "email": "fabien@symfony.com"
                },
                {
                    "name": "Symfony Community",
                    "homepage": "https://symfony.com/contributors"
                }
            ],
            "description": "Provides tools to internationalize your application",
            "homepage": "https://symfony.com",
            "support": {
                "source": "https://github.com/symfony/translation/tree/v6.4.7"
            },
            "funding": [
                {
                    "url": "https://symfony.com/sponsor",
                    "type": "custom"
                },
                {
                    "url": "https://github.com/fabpot",
                    "type": "github"
                },
                {
                    "url": "https://tidelift.com/funding/github/packagist/symfony/symfony",
                    "type": "tidelift"
                }
            ],
            "time": "2024-04-18T09:22:46+00:00"
        },
        {
            "name": "symfony/translation-contracts",
            "version": "v3.5.0",
            "source": {
                "type": "git",
                "url": "https://github.com/symfony/translation-contracts.git",
                "reference": "b9d2189887bb6b2e0367a9fc7136c5239ab9b05a"
            },
            "dist": {
                "type": "zip",
                "url": "https://api.github.com/repos/symfony/translation-contracts/zipball/b9d2189887bb6b2e0367a9fc7136c5239ab9b05a",
                "reference": "b9d2189887bb6b2e0367a9fc7136c5239ab9b05a",
                "shasum": ""
            },
            "require": {
                "php": ">=8.1"
            },
            "type": "library",
            "extra": {
                "branch-alias": {
                    "dev-main": "3.5-dev"
                },
                "thanks": {
                    "name": "symfony/contracts",
                    "url": "https://github.com/symfony/contracts"
                }
            },
            "autoload": {
                "psr-4": {
                    "Symfony\\Contracts\\Translation\\": ""
                },
                "exclude-from-classmap": [
                    "/Test/"
                ]
            },
            "notification-url": "https://packagist.org/downloads/",
            "license": [
                "MIT"
            ],
            "authors": [
                {
                    "name": "Nicolas Grekas",
                    "email": "p@tchwork.com"
                },
                {
                    "name": "Symfony Community",
                    "homepage": "https://symfony.com/contributors"
                }
            ],
            "description": "Generic abstractions related to translation",
            "homepage": "https://symfony.com",
            "keywords": [
                "abstractions",
                "contracts",
                "decoupling",
                "interfaces",
                "interoperability",
                "standards"
            ],
            "support": {
                "source": "https://github.com/symfony/translation-contracts/tree/v3.5.0"
            },
            "funding": [
                {
                    "url": "https://symfony.com/sponsor",
                    "type": "custom"
                },
                {
                    "url": "https://github.com/fabpot",
                    "type": "github"
                },
                {
                    "url": "https://tidelift.com/funding/github/packagist/symfony/symfony",
                    "type": "tidelift"
                }
            ],
            "time": "2024-04-18T09:32:20+00:00"
        },
        {
            "name": "vlucas/phpdotenv",
            "version": "v5.6.0",
            "source": {
                "type": "git",
                "url": "https://github.com/vlucas/phpdotenv.git",
                "reference": "2cf9fb6054c2bb1d59d1f3817706ecdb9d2934c4"
            },
            "dist": {
                "type": "zip",
                "url": "https://api.github.com/repos/vlucas/phpdotenv/zipball/2cf9fb6054c2bb1d59d1f3817706ecdb9d2934c4",
                "reference": "2cf9fb6054c2bb1d59d1f3817706ecdb9d2934c4",
                "shasum": ""
            },
            "require": {
                "ext-pcre": "*",
                "graham-campbell/result-type": "^1.1.2",
                "php": "^7.2.5 || ^8.0",
                "phpoption/phpoption": "^1.9.2",
                "symfony/polyfill-ctype": "^1.24",
                "symfony/polyfill-mbstring": "^1.24",
                "symfony/polyfill-php80": "^1.24"
            },
            "require-dev": {
                "bamarni/composer-bin-plugin": "^1.8.2",
                "ext-filter": "*",
                "phpunit/phpunit": "^8.5.34 || ^9.6.13 || ^10.4.2"
            },
            "suggest": {
                "ext-filter": "Required to use the boolean validator."
            },
            "type": "library",
            "extra": {
                "bamarni-bin": {
                    "bin-links": true,
                    "forward-command": true
                },
                "branch-alias": {
                    "dev-master": "5.6-dev"
                }
            },
            "autoload": {
                "psr-4": {
                    "Dotenv\\": "src/"
                }
            },
            "notification-url": "https://packagist.org/downloads/",
            "license": [
                "BSD-3-Clause"
            ],
            "authors": [
                {
                    "name": "Graham Campbell",
                    "email": "hello@gjcampbell.co.uk",
                    "homepage": "https://github.com/GrahamCampbell"
                },
                {
                    "name": "Vance Lucas",
                    "email": "vance@vancelucas.com",
                    "homepage": "https://github.com/vlucas"
                }
            ],
            "description": "Loads environment variables from `.env` to `getenv()`, `$_ENV` and `$_SERVER` automagically.",
            "keywords": [
                "dotenv",
                "env",
                "environment"
            ],
            "support": {
                "issues": "https://github.com/vlucas/phpdotenv/issues",
                "source": "https://github.com/vlucas/phpdotenv/tree/v5.6.0"
            },
            "funding": [
                {
                    "url": "https://github.com/GrahamCampbell",
                    "type": "github"
                },
                {
                    "url": "https://tidelift.com/funding/github/packagist/vlucas/phpdotenv",
                    "type": "tidelift"
                }
            ],
            "time": "2023-11-12T22:43:29+00:00"
        }
    ],
    "packages-dev": [
        {
            "name": "guzzlehttp/guzzle",
            "version": "7.8.1",
            "source": {
                "type": "git",
                "url": "https://github.com/guzzle/guzzle.git",
                "reference": "41042bc7ab002487b876a0683fc8dce04ddce104"
            },
            "dist": {
                "type": "zip",
                "url": "https://api.github.com/repos/guzzle/guzzle/zipball/41042bc7ab002487b876a0683fc8dce04ddce104",
                "reference": "41042bc7ab002487b876a0683fc8dce04ddce104",
                "shasum": ""
            },
            "require": {
                "ext-json": "*",
                "guzzlehttp/promises": "^1.5.3 || ^2.0.1",
                "guzzlehttp/psr7": "^1.9.1 || ^2.5.1",
                "php": "^7.2.5 || ^8.0",
                "psr/http-client": "^1.0",
                "symfony/deprecation-contracts": "^2.2 || ^3.0"
            },
            "provide": {
                "psr/http-client-implementation": "1.0"
            },
            "require-dev": {
                "bamarni/composer-bin-plugin": "^1.8.2",
                "ext-curl": "*",
                "php-http/client-integration-tests": "dev-master#2c025848417c1135031fdf9c728ee53d0a7ceaee as 3.0.999",
                "php-http/message-factory": "^1.1",
                "phpunit/phpunit": "^8.5.36 || ^9.6.15",
                "psr/log": "^1.1 || ^2.0 || ^3.0"
            },
            "suggest": {
                "ext-curl": "Required for CURL handler support",
                "ext-intl": "Required for Internationalized Domain Name (IDN) support",
                "psr/log": "Required for using the Log middleware"
            },
            "type": "library",
            "extra": {
                "bamarni-bin": {
                    "bin-links": true,
                    "forward-command": false
                }
            },
            "autoload": {
                "files": [
                    "src/functions_include.php"
                ],
                "psr-4": {
                    "GuzzleHttp\\": "src/"
                }
            },
            "notification-url": "https://packagist.org/downloads/",
            "license": [
                "MIT"
            ],
            "authors": [
                {
                    "name": "Graham Campbell",
                    "email": "hello@gjcampbell.co.uk",
                    "homepage": "https://github.com/GrahamCampbell"
                },
                {
                    "name": "Michael Dowling",
                    "email": "mtdowling@gmail.com",
                    "homepage": "https://github.com/mtdowling"
                },
                {
                    "name": "Jeremy Lindblom",
                    "email": "jeremeamia@gmail.com",
                    "homepage": "https://github.com/jeremeamia"
                },
                {
                    "name": "George Mponos",
                    "email": "gmponos@gmail.com",
                    "homepage": "https://github.com/gmponos"
                },
                {
                    "name": "Tobias Nyholm",
                    "email": "tobias.nyholm@gmail.com",
                    "homepage": "https://github.com/Nyholm"
                },
                {
                    "name": "Márk Sági-Kazár",
                    "email": "mark.sagikazar@gmail.com",
                    "homepage": "https://github.com/sagikazarmark"
                },
                {
                    "name": "Tobias Schultze",
                    "email": "webmaster@tubo-world.de",
                    "homepage": "https://github.com/Tobion"
                }
            ],
            "description": "Guzzle is a PHP HTTP client library",
            "keywords": [
                "client",
                "curl",
                "framework",
                "http",
                "http client",
                "psr-18",
                "psr-7",
                "rest",
                "web service"
            ],
            "support": {
                "issues": "https://github.com/guzzle/guzzle/issues",
                "source": "https://github.com/guzzle/guzzle/tree/7.8.1"
            },
            "funding": [
                {
                    "url": "https://github.com/GrahamCampbell",
                    "type": "github"
                },
                {
                    "url": "https://github.com/Nyholm",
                    "type": "github"
                },
                {
                    "url": "https://tidelift.com/funding/github/packagist/guzzlehttp/guzzle",
                    "type": "tidelift"
                }
            ],
            "time": "2023-12-03T20:35:24+00:00"
        },
        {
            "name": "guzzlehttp/promises",
            "version": "2.0.2",
            "source": {
                "type": "git",
                "url": "https://github.com/guzzle/promises.git",
                "reference": "bbff78d96034045e58e13dedd6ad91b5d1253223"
            },
            "dist": {
                "type": "zip",
                "url": "https://api.github.com/repos/guzzle/promises/zipball/bbff78d96034045e58e13dedd6ad91b5d1253223",
                "reference": "bbff78d96034045e58e13dedd6ad91b5d1253223",
                "shasum": ""
            },
            "require": {
                "php": "^7.2.5 || ^8.0"
            },
            "require-dev": {
                "bamarni/composer-bin-plugin": "^1.8.2",
                "phpunit/phpunit": "^8.5.36 || ^9.6.15"
            },
            "type": "library",
            "extra": {
                "bamarni-bin": {
                    "bin-links": true,
                    "forward-command": false
                }
            },
            "autoload": {
                "psr-4": {
                    "GuzzleHttp\\Promise\\": "src/"
                }
            },
            "notification-url": "https://packagist.org/downloads/",
            "license": [
                "MIT"
            ],
            "authors": [
                {
                    "name": "Graham Campbell",
                    "email": "hello@gjcampbell.co.uk",
                    "homepage": "https://github.com/GrahamCampbell"
                },
                {
                    "name": "Michael Dowling",
                    "email": "mtdowling@gmail.com",
                    "homepage": "https://github.com/mtdowling"
                },
                {
                    "name": "Tobias Nyholm",
                    "email": "tobias.nyholm@gmail.com",
                    "homepage": "https://github.com/Nyholm"
                },
                {
                    "name": "Tobias Schultze",
                    "email": "webmaster@tubo-world.de",
                    "homepage": "https://github.com/Tobion"
                }
            ],
            "description": "Guzzle promises library",
            "keywords": [
                "promise"
            ],
            "support": {
                "issues": "https://github.com/guzzle/promises/issues",
                "source": "https://github.com/guzzle/promises/tree/2.0.2"
            },
            "funding": [
                {
                    "url": "https://github.com/GrahamCampbell",
                    "type": "github"
                },
                {
                    "url": "https://github.com/Nyholm",
                    "type": "github"
                },
                {
                    "url": "https://tidelift.com/funding/github/packagist/guzzlehttp/promises",
                    "type": "tidelift"
                }
            ],
            "time": "2023-12-03T20:19:20+00:00"
        },
        {
            "name": "guzzlehttp/psr7",
            "version": "2.6.2",
            "source": {
                "type": "git",
                "url": "https://github.com/guzzle/psr7.git",
                "reference": "45b30f99ac27b5ca93cb4831afe16285f57b8221"
            },
            "dist": {
                "type": "zip",
                "url": "https://api.github.com/repos/guzzle/psr7/zipball/45b30f99ac27b5ca93cb4831afe16285f57b8221",
                "reference": "45b30f99ac27b5ca93cb4831afe16285f57b8221",
                "shasum": ""
            },
            "require": {
                "php": "^7.2.5 || ^8.0",
                "psr/http-factory": "^1.0",
                "psr/http-message": "^1.1 || ^2.0",
                "ralouphie/getallheaders": "^3.0"
            },
            "provide": {
                "psr/http-factory-implementation": "1.0",
                "psr/http-message-implementation": "1.0"
            },
            "require-dev": {
                "bamarni/composer-bin-plugin": "^1.8.2",
                "http-interop/http-factory-tests": "^0.9",
                "phpunit/phpunit": "^8.5.36 || ^9.6.15"
            },
            "suggest": {
                "laminas/laminas-httphandlerrunner": "Emit PSR-7 responses"
            },
            "type": "library",
            "extra": {
                "bamarni-bin": {
                    "bin-links": true,
                    "forward-command": false
                }
            },
            "autoload": {
                "psr-4": {
                    "GuzzleHttp\\Psr7\\": "src/"
                }
            },
            "notification-url": "https://packagist.org/downloads/",
            "license": [
                "MIT"
            ],
            "authors": [
                {
                    "name": "Graham Campbell",
                    "email": "hello@gjcampbell.co.uk",
                    "homepage": "https://github.com/GrahamCampbell"
                },
                {
                    "name": "Michael Dowling",
                    "email": "mtdowling@gmail.com",
                    "homepage": "https://github.com/mtdowling"
                },
                {
                    "name": "George Mponos",
                    "email": "gmponos@gmail.com",
                    "homepage": "https://github.com/gmponos"
                },
                {
                    "name": "Tobias Nyholm",
                    "email": "tobias.nyholm@gmail.com",
                    "homepage": "https://github.com/Nyholm"
                },
                {
                    "name": "Márk Sági-Kazár",
                    "email": "mark.sagikazar@gmail.com",
                    "homepage": "https://github.com/sagikazarmark"
                },
                {
                    "name": "Tobias Schultze",
                    "email": "webmaster@tubo-world.de",
                    "homepage": "https://github.com/Tobion"
                },
                {
                    "name": "Márk Sági-Kazár",
                    "email": "mark.sagikazar@gmail.com",
                    "homepage": "https://sagikazarmark.hu"
                }
            ],
            "description": "PSR-7 message implementation that also provides common utility methods",
            "keywords": [
                "http",
                "message",
                "psr-7",
                "request",
                "response",
                "stream",
                "uri",
                "url"
            ],
            "support": {
                "issues": "https://github.com/guzzle/psr7/issues",
                "source": "https://github.com/guzzle/psr7/tree/2.6.2"
            },
            "funding": [
                {
                    "url": "https://github.com/GrahamCampbell",
                    "type": "github"
                },
                {
                    "url": "https://github.com/Nyholm",
                    "type": "github"
                },
                {
                    "url": "https://tidelift.com/funding/github/packagist/guzzlehttp/psr7",
                    "type": "tidelift"
                }
            ],
            "time": "2023-12-03T20:05:35+00:00"
        },
        {
            "name": "myclabs/deep-copy",
            "version": "1.11.1",
            "source": {
                "type": "git",
                "url": "https://github.com/myclabs/DeepCopy.git",
                "reference": "7284c22080590fb39f2ffa3e9057f10a4ddd0e0c"
            },
            "dist": {
                "type": "zip",
                "url": "https://api.github.com/repos/myclabs/DeepCopy/zipball/7284c22080590fb39f2ffa3e9057f10a4ddd0e0c",
                "reference": "7284c22080590fb39f2ffa3e9057f10a4ddd0e0c",
                "shasum": ""
            },
            "require": {
                "php": "^7.1 || ^8.0"
            },
            "conflict": {
                "doctrine/collections": "<1.6.8",
                "doctrine/common": "<2.13.3 || >=3,<3.2.2"
            },
            "require-dev": {
                "doctrine/collections": "^1.6.8",
                "doctrine/common": "^2.13.3 || ^3.2.2",
                "phpunit/phpunit": "^7.5.20 || ^8.5.23 || ^9.5.13"
            },
            "type": "library",
            "autoload": {
                "files": [
                    "src/DeepCopy/deep_copy.php"
                ],
                "psr-4": {
                    "DeepCopy\\": "src/DeepCopy/"
                }
            },
            "notification-url": "https://packagist.org/downloads/",
            "license": [
                "MIT"
            ],
            "description": "Create deep copies (clones) of your objects",
            "keywords": [
                "clone",
                "copy",
                "duplicate",
                "object",
                "object graph"
            ],
            "support": {
                "issues": "https://github.com/myclabs/DeepCopy/issues",
                "source": "https://github.com/myclabs/DeepCopy/tree/1.11.1"
            },
            "funding": [
                {
                    "url": "https://tidelift.com/funding/github/packagist/myclabs/deep-copy",
                    "type": "tidelift"
                }
            ],
            "time": "2023-03-08T13:26:56+00:00"
        },
        {
            "name": "nikic/php-parser",
            "version": "v5.0.2",
            "source": {
                "type": "git",
                "url": "https://github.com/nikic/PHP-Parser.git",
                "reference": "139676794dc1e9231bf7bcd123cfc0c99182cb13"
            },
            "dist": {
                "type": "zip",
                "url": "https://api.github.com/repos/nikic/PHP-Parser/zipball/139676794dc1e9231bf7bcd123cfc0c99182cb13",
                "reference": "139676794dc1e9231bf7bcd123cfc0c99182cb13",
                "shasum": ""
            },
            "require": {
                "ext-ctype": "*",
                "ext-json": "*",
                "ext-tokenizer": "*",
                "php": ">=7.4"
            },
            "require-dev": {
                "ircmaxell/php-yacc": "^0.0.7",
                "phpunit/phpunit": "^7.0 || ^8.0 || ^9.0"
            },
            "bin": [
                "bin/php-parse"
            ],
            "type": "library",
            "extra": {
                "branch-alias": {
                    "dev-master": "5.0-dev"
                }
            },
            "autoload": {
                "psr-4": {
                    "PhpParser\\": "lib/PhpParser"
                }
            },
            "notification-url": "https://packagist.org/downloads/",
            "license": [
                "BSD-3-Clause"
            ],
            "authors": [
                {
                    "name": "Nikita Popov"
                }
            ],
            "description": "A PHP parser written in PHP",
            "keywords": [
                "parser",
                "php"
            ],
            "support": {
                "issues": "https://github.com/nikic/PHP-Parser/issues",
                "source": "https://github.com/nikic/PHP-Parser/tree/v5.0.2"
            },
            "time": "2024-03-05T20:51:40+00:00"
        },
        {
            "name": "phar-io/manifest",
            "version": "2.0.4",
            "source": {
                "type": "git",
                "url": "https://github.com/phar-io/manifest.git",
                "reference": "54750ef60c58e43759730615a392c31c80e23176"
            },
            "dist": {
                "type": "zip",
                "url": "https://api.github.com/repos/phar-io/manifest/zipball/54750ef60c58e43759730615a392c31c80e23176",
                "reference": "54750ef60c58e43759730615a392c31c80e23176",
                "shasum": ""
            },
            "require": {
                "ext-dom": "*",
                "ext-libxml": "*",
                "ext-phar": "*",
                "ext-xmlwriter": "*",
                "phar-io/version": "^3.0.1",
                "php": "^7.2 || ^8.0"
            },
            "type": "library",
            "extra": {
                "branch-alias": {
                    "dev-master": "2.0.x-dev"
                }
            },
            "autoload": {
                "classmap": [
                    "src/"
                ]
            },
            "notification-url": "https://packagist.org/downloads/",
            "license": [
                "BSD-3-Clause"
            ],
            "authors": [
                {
                    "name": "Arne Blankerts",
                    "email": "arne@blankerts.de",
                    "role": "Developer"
                },
                {
                    "name": "Sebastian Heuer",
                    "email": "sebastian@phpeople.de",
                    "role": "Developer"
                },
                {
                    "name": "Sebastian Bergmann",
                    "email": "sebastian@phpunit.de",
                    "role": "Developer"
                }
            ],
            "description": "Component for reading phar.io manifest information from a PHP Archive (PHAR)",
            "support": {
                "issues": "https://github.com/phar-io/manifest/issues",
                "source": "https://github.com/phar-io/manifest/tree/2.0.4"
            },
            "funding": [
                {
                    "url": "https://github.com/theseer",
                    "type": "github"
                }
            ],
            "time": "2024-03-03T12:33:53+00:00"
        },
        {
            "name": "phar-io/version",
            "version": "3.2.1",
            "source": {
                "type": "git",
                "url": "https://github.com/phar-io/version.git",
                "reference": "4f7fd7836c6f332bb2933569e566a0d6c4cbed74"
            },
            "dist": {
                "type": "zip",
                "url": "https://api.github.com/repos/phar-io/version/zipball/4f7fd7836c6f332bb2933569e566a0d6c4cbed74",
                "reference": "4f7fd7836c6f332bb2933569e566a0d6c4cbed74",
                "shasum": ""
            },
            "require": {
                "php": "^7.2 || ^8.0"
            },
            "type": "library",
            "autoload": {
                "classmap": [
                    "src/"
                ]
            },
            "notification-url": "https://packagist.org/downloads/",
            "license": [
                "BSD-3-Clause"
            ],
            "authors": [
                {
                    "name": "Arne Blankerts",
                    "email": "arne@blankerts.de",
                    "role": "Developer"
                },
                {
                    "name": "Sebastian Heuer",
                    "email": "sebastian@phpeople.de",
                    "role": "Developer"
                },
                {
                    "name": "Sebastian Bergmann",
                    "email": "sebastian@phpunit.de",
                    "role": "Developer"
                }
            ],
            "description": "Library for handling version information and constraints",
            "support": {
                "issues": "https://github.com/phar-io/version/issues",
                "source": "https://github.com/phar-io/version/tree/3.2.1"
            },
            "time": "2022-02-21T01:04:05+00:00"
        },
        {
            "name": "phpunit/php-code-coverage",
            "version": "10.1.14",
            "source": {
                "type": "git",
                "url": "https://github.com/sebastianbergmann/php-code-coverage.git",
                "reference": "e3f51450ebffe8e0efdf7346ae966a656f7d5e5b"
            },
            "dist": {
                "type": "zip",
                "url": "https://api.github.com/repos/sebastianbergmann/php-code-coverage/zipball/e3f51450ebffe8e0efdf7346ae966a656f7d5e5b",
                "reference": "e3f51450ebffe8e0efdf7346ae966a656f7d5e5b",
                "shasum": ""
            },
            "require": {
                "ext-dom": "*",
                "ext-libxml": "*",
                "ext-xmlwriter": "*",
                "nikic/php-parser": "^4.18 || ^5.0",
                "php": ">=8.1",
                "phpunit/php-file-iterator": "^4.0",
                "phpunit/php-text-template": "^3.0",
                "sebastian/code-unit-reverse-lookup": "^3.0",
                "sebastian/complexity": "^3.0",
                "sebastian/environment": "^6.0",
                "sebastian/lines-of-code": "^2.0",
                "sebastian/version": "^4.0",
                "theseer/tokenizer": "^1.2.0"
            },
            "require-dev": {
                "phpunit/phpunit": "^10.1"
            },
            "suggest": {
                "ext-pcov": "PHP extension that provides line coverage",
                "ext-xdebug": "PHP extension that provides line coverage as well as branch and path coverage"
            },
            "type": "library",
            "extra": {
                "branch-alias": {
                    "dev-main": "10.1-dev"
                }
            },
            "autoload": {
                "classmap": [
                    "src/"
                ]
            },
            "notification-url": "https://packagist.org/downloads/",
            "license": [
                "BSD-3-Clause"
            ],
            "authors": [
                {
                    "name": "Sebastian Bergmann",
                    "email": "sebastian@phpunit.de",
                    "role": "lead"
                }
            ],
            "description": "Library that provides collection, processing, and rendering functionality for PHP code coverage information.",
            "homepage": "https://github.com/sebastianbergmann/php-code-coverage",
            "keywords": [
                "coverage",
                "testing",
                "xunit"
            ],
            "support": {
                "issues": "https://github.com/sebastianbergmann/php-code-coverage/issues",
                "security": "https://github.com/sebastianbergmann/php-code-coverage/security/policy",
                "source": "https://github.com/sebastianbergmann/php-code-coverage/tree/10.1.14"
            },
            "funding": [
                {
                    "url": "https://github.com/sebastianbergmann",
                    "type": "github"
                }
            ],
            "time": "2024-03-12T15:33:41+00:00"
        },
        {
            "name": "phpunit/php-file-iterator",
            "version": "4.1.0",
            "source": {
                "type": "git",
                "url": "https://github.com/sebastianbergmann/php-file-iterator.git",
                "reference": "a95037b6d9e608ba092da1b23931e537cadc3c3c"
            },
            "dist": {
                "type": "zip",
                "url": "https://api.github.com/repos/sebastianbergmann/php-file-iterator/zipball/a95037b6d9e608ba092da1b23931e537cadc3c3c",
                "reference": "a95037b6d9e608ba092da1b23931e537cadc3c3c",
                "shasum": ""
            },
            "require": {
                "php": ">=8.1"
            },
            "require-dev": {
                "phpunit/phpunit": "^10.0"
            },
            "type": "library",
            "extra": {
                "branch-alias": {
                    "dev-main": "4.0-dev"
                }
            },
            "autoload": {
                "classmap": [
                    "src/"
                ]
            },
            "notification-url": "https://packagist.org/downloads/",
            "license": [
                "BSD-3-Clause"
            ],
            "authors": [
                {
                    "name": "Sebastian Bergmann",
                    "email": "sebastian@phpunit.de",
                    "role": "lead"
                }
            ],
            "description": "FilterIterator implementation that filters files based on a list of suffixes.",
            "homepage": "https://github.com/sebastianbergmann/php-file-iterator/",
            "keywords": [
                "filesystem",
                "iterator"
            ],
            "support": {
                "issues": "https://github.com/sebastianbergmann/php-file-iterator/issues",
                "security": "https://github.com/sebastianbergmann/php-file-iterator/security/policy",
                "source": "https://github.com/sebastianbergmann/php-file-iterator/tree/4.1.0"
            },
            "funding": [
                {
                    "url": "https://github.com/sebastianbergmann",
                    "type": "github"
                }
            ],
            "time": "2023-08-31T06:24:48+00:00"
        },
        {
            "name": "phpunit/php-invoker",
            "version": "4.0.0",
            "source": {
                "type": "git",
                "url": "https://github.com/sebastianbergmann/php-invoker.git",
                "reference": "f5e568ba02fa5ba0ddd0f618391d5a9ea50b06d7"
            },
            "dist": {
                "type": "zip",
                "url": "https://api.github.com/repos/sebastianbergmann/php-invoker/zipball/f5e568ba02fa5ba0ddd0f618391d5a9ea50b06d7",
                "reference": "f5e568ba02fa5ba0ddd0f618391d5a9ea50b06d7",
                "shasum": ""
            },
            "require": {
                "php": ">=8.1"
            },
            "require-dev": {
                "ext-pcntl": "*",
                "phpunit/phpunit": "^10.0"
            },
            "suggest": {
                "ext-pcntl": "*"
            },
            "type": "library",
            "extra": {
                "branch-alias": {
                    "dev-main": "4.0-dev"
                }
            },
            "autoload": {
                "classmap": [
                    "src/"
                ]
            },
            "notification-url": "https://packagist.org/downloads/",
            "license": [
                "BSD-3-Clause"
            ],
            "authors": [
                {
                    "name": "Sebastian Bergmann",
                    "email": "sebastian@phpunit.de",
                    "role": "lead"
                }
            ],
            "description": "Invoke callables with a timeout",
            "homepage": "https://github.com/sebastianbergmann/php-invoker/",
            "keywords": [
                "process"
            ],
            "support": {
                "issues": "https://github.com/sebastianbergmann/php-invoker/issues",
                "source": "https://github.com/sebastianbergmann/php-invoker/tree/4.0.0"
            },
            "funding": [
                {
                    "url": "https://github.com/sebastianbergmann",
                    "type": "github"
                }
            ],
            "time": "2023-02-03T06:56:09+00:00"
        },
        {
            "name": "phpunit/php-text-template",
            "version": "3.0.1",
            "source": {
                "type": "git",
                "url": "https://github.com/sebastianbergmann/php-text-template.git",
                "reference": "0c7b06ff49e3d5072f057eb1fa59258bf287a748"
            },
            "dist": {
                "type": "zip",
                "url": "https://api.github.com/repos/sebastianbergmann/php-text-template/zipball/0c7b06ff49e3d5072f057eb1fa59258bf287a748",
                "reference": "0c7b06ff49e3d5072f057eb1fa59258bf287a748",
                "shasum": ""
            },
            "require": {
                "php": ">=8.1"
            },
            "require-dev": {
                "phpunit/phpunit": "^10.0"
            },
            "type": "library",
            "extra": {
                "branch-alias": {
                    "dev-main": "3.0-dev"
                }
            },
            "autoload": {
                "classmap": [
                    "src/"
                ]
            },
            "notification-url": "https://packagist.org/downloads/",
            "license": [
                "BSD-3-Clause"
            ],
            "authors": [
                {
                    "name": "Sebastian Bergmann",
                    "email": "sebastian@phpunit.de",
                    "role": "lead"
                }
            ],
            "description": "Simple template engine.",
            "homepage": "https://github.com/sebastianbergmann/php-text-template/",
            "keywords": [
                "template"
            ],
            "support": {
                "issues": "https://github.com/sebastianbergmann/php-text-template/issues",
                "security": "https://github.com/sebastianbergmann/php-text-template/security/policy",
                "source": "https://github.com/sebastianbergmann/php-text-template/tree/3.0.1"
            },
            "funding": [
                {
                    "url": "https://github.com/sebastianbergmann",
                    "type": "github"
                }
            ],
            "time": "2023-08-31T14:07:24+00:00"
        },
        {
            "name": "phpunit/php-timer",
            "version": "6.0.0",
            "source": {
                "type": "git",
                "url": "https://github.com/sebastianbergmann/php-timer.git",
                "reference": "e2a2d67966e740530f4a3343fe2e030ffdc1161d"
            },
            "dist": {
                "type": "zip",
                "url": "https://api.github.com/repos/sebastianbergmann/php-timer/zipball/e2a2d67966e740530f4a3343fe2e030ffdc1161d",
                "reference": "e2a2d67966e740530f4a3343fe2e030ffdc1161d",
                "shasum": ""
            },
            "require": {
                "php": ">=8.1"
            },
            "require-dev": {
                "phpunit/phpunit": "^10.0"
            },
            "type": "library",
            "extra": {
                "branch-alias": {
                    "dev-main": "6.0-dev"
                }
            },
            "autoload": {
                "classmap": [
                    "src/"
                ]
            },
            "notification-url": "https://packagist.org/downloads/",
            "license": [
                "BSD-3-Clause"
            ],
            "authors": [
                {
                    "name": "Sebastian Bergmann",
                    "email": "sebastian@phpunit.de",
                    "role": "lead"
                }
            ],
            "description": "Utility class for timing",
            "homepage": "https://github.com/sebastianbergmann/php-timer/",
            "keywords": [
                "timer"
            ],
            "support": {
                "issues": "https://github.com/sebastianbergmann/php-timer/issues",
                "source": "https://github.com/sebastianbergmann/php-timer/tree/6.0.0"
            },
            "funding": [
                {
                    "url": "https://github.com/sebastianbergmann",
                    "type": "github"
                }
            ],
            "time": "2023-02-03T06:57:52+00:00"
        },
        {
            "name": "phpunit/phpunit",
            "version": "10.5.20",
            "source": {
                "type": "git",
                "url": "https://github.com/sebastianbergmann/phpunit.git",
                "reference": "547d314dc24ec1e177720d45c6263fb226cc2ae3"
            },
            "dist": {
                "type": "zip",
                "url": "https://api.github.com/repos/sebastianbergmann/phpunit/zipball/547d314dc24ec1e177720d45c6263fb226cc2ae3",
                "reference": "547d314dc24ec1e177720d45c6263fb226cc2ae3",
                "shasum": ""
            },
            "require": {
                "ext-dom": "*",
                "ext-json": "*",
                "ext-libxml": "*",
                "ext-mbstring": "*",
                "ext-xml": "*",
                "ext-xmlwriter": "*",
                "myclabs/deep-copy": "^1.10.1",
                "phar-io/manifest": "^2.0.3",
                "phar-io/version": "^3.0.2",
                "php": ">=8.1",
                "phpunit/php-code-coverage": "^10.1.5",
                "phpunit/php-file-iterator": "^4.0",
                "phpunit/php-invoker": "^4.0",
                "phpunit/php-text-template": "^3.0",
                "phpunit/php-timer": "^6.0",
                "sebastian/cli-parser": "^2.0",
                "sebastian/code-unit": "^2.0",
                "sebastian/comparator": "^5.0",
                "sebastian/diff": "^5.0",
                "sebastian/environment": "^6.0",
                "sebastian/exporter": "^5.1",
                "sebastian/global-state": "^6.0.1",
                "sebastian/object-enumerator": "^5.0",
                "sebastian/recursion-context": "^5.0",
                "sebastian/type": "^4.0",
                "sebastian/version": "^4.0"
            },
            "suggest": {
                "ext-soap": "To be able to generate mocks based on WSDL files"
            },
            "bin": [
                "phpunit"
            ],
            "type": "library",
            "extra": {
                "branch-alias": {
                    "dev-main": "10.5-dev"
                }
            },
            "autoload": {
                "files": [
                    "src/Framework/Assert/Functions.php"
                ],
                "classmap": [
                    "src/"
                ]
            },
            "notification-url": "https://packagist.org/downloads/",
            "license": [
                "BSD-3-Clause"
            ],
            "authors": [
                {
                    "name": "Sebastian Bergmann",
                    "email": "sebastian@phpunit.de",
                    "role": "lead"
                }
            ],
            "description": "The PHP Unit Testing framework.",
            "homepage": "https://phpunit.de/",
            "keywords": [
                "phpunit",
                "testing",
                "xunit"
            ],
            "support": {
                "issues": "https://github.com/sebastianbergmann/phpunit/issues",
                "security": "https://github.com/sebastianbergmann/phpunit/security/policy",
                "source": "https://github.com/sebastianbergmann/phpunit/tree/10.5.20"
            },
            "funding": [
                {
                    "url": "https://phpunit.de/sponsors.html",
                    "type": "custom"
                },
                {
                    "url": "https://github.com/sebastianbergmann",
                    "type": "github"
                },
                {
                    "url": "https://tidelift.com/funding/github/packagist/phpunit/phpunit",
                    "type": "tidelift"
                }
            ],
            "time": "2024-04-24T06:32:35+00:00"
        },
        {
            "name": "psr/http-client",
            "version": "1.0.3",
            "source": {
                "type": "git",
                "url": "https://github.com/php-fig/http-client.git",
                "reference": "bb5906edc1c324c9a05aa0873d40117941e5fa90"
            },
            "dist": {
                "type": "zip",
                "url": "https://api.github.com/repos/php-fig/http-client/zipball/bb5906edc1c324c9a05aa0873d40117941e5fa90",
                "reference": "bb5906edc1c324c9a05aa0873d40117941e5fa90",
                "shasum": ""
            },
            "require": {
                "php": "^7.0 || ^8.0",
                "psr/http-message": "^1.0 || ^2.0"
            },
            "type": "library",
            "extra": {
                "branch-alias": {
                    "dev-master": "1.0.x-dev"
                }
            },
            "autoload": {
                "psr-4": {
                    "Psr\\Http\\Client\\": "src/"
                }
            },
            "notification-url": "https://packagist.org/downloads/",
            "license": [
                "MIT"
            ],
            "authors": [
                {
                    "name": "PHP-FIG",
                    "homepage": "https://www.php-fig.org/"
                }
            ],
            "description": "Common interface for HTTP clients",
            "homepage": "https://github.com/php-fig/http-client",
            "keywords": [
                "http",
                "http-client",
                "psr",
                "psr-18"
            ],
            "support": {
                "source": "https://github.com/php-fig/http-client"
            },
            "time": "2023-09-23T14:17:50+00:00"
        },
        {
            "name": "psr/http-factory",
            "version": "1.1.0",
            "source": {
                "type": "git",
                "url": "https://github.com/php-fig/http-factory.git",
                "reference": "2b4765fddfe3b508ac62f829e852b1501d3f6e8a"
            },
            "dist": {
                "type": "zip",
                "url": "https://api.github.com/repos/php-fig/http-factory/zipball/2b4765fddfe3b508ac62f829e852b1501d3f6e8a",
                "reference": "2b4765fddfe3b508ac62f829e852b1501d3f6e8a",
                "shasum": ""
            },
            "require": {
                "php": ">=7.1",
                "psr/http-message": "^1.0 || ^2.0"
            },
            "type": "library",
            "extra": {
                "branch-alias": {
                    "dev-master": "1.0.x-dev"
                }
            },
            "autoload": {
                "psr-4": {
                    "Psr\\Http\\Message\\": "src/"
                }
            },
            "notification-url": "https://packagist.org/downloads/",
            "license": [
                "MIT"
            ],
            "authors": [
                {
                    "name": "PHP-FIG",
                    "homepage": "https://www.php-fig.org/"
                }
            ],
            "description": "PSR-17: Common interfaces for PSR-7 HTTP message factories",
            "keywords": [
                "factory",
                "http",
                "message",
                "psr",
                "psr-17",
                "psr-7",
                "request",
                "response"
            ],
            "support": {
                "source": "https://github.com/php-fig/http-factory"
            },
            "time": "2024-04-15T12:06:14+00:00"
        },
        {
            "name": "psr/http-message",
            "version": "2.0",
            "source": {
                "type": "git",
                "url": "https://github.com/php-fig/http-message.git",
                "reference": "402d35bcb92c70c026d1a6a9883f06b2ead23d71"
            },
            "dist": {
                "type": "zip",
                "url": "https://api.github.com/repos/php-fig/http-message/zipball/402d35bcb92c70c026d1a6a9883f06b2ead23d71",
                "reference": "402d35bcb92c70c026d1a6a9883f06b2ead23d71",
                "shasum": ""
            },
            "require": {
                "php": "^7.2 || ^8.0"
            },
            "type": "library",
            "extra": {
                "branch-alias": {
                    "dev-master": "2.0.x-dev"
                }
            },
            "autoload": {
                "psr-4": {
                    "Psr\\Http\\Message\\": "src/"
                }
            },
            "notification-url": "https://packagist.org/downloads/",
            "license": [
                "MIT"
            ],
            "authors": [
                {
                    "name": "PHP-FIG",
                    "homepage": "https://www.php-fig.org/"
                }
            ],
            "description": "Common interface for HTTP messages",
            "homepage": "https://github.com/php-fig/http-message",
            "keywords": [
                "http",
                "http-message",
                "psr",
                "psr-7",
                "request",
                "response"
            ],
            "support": {
                "source": "https://github.com/php-fig/http-message/tree/2.0"
            },
            "time": "2023-04-04T09:54:51+00:00"
        },
        {
            "name": "ralouphie/getallheaders",
            "version": "3.0.3",
            "source": {
                "type": "git",
                "url": "https://github.com/ralouphie/getallheaders.git",
                "reference": "120b605dfeb996808c31b6477290a714d356e822"
            },
            "dist": {
                "type": "zip",
                "url": "https://api.github.com/repos/ralouphie/getallheaders/zipball/120b605dfeb996808c31b6477290a714d356e822",
                "reference": "120b605dfeb996808c31b6477290a714d356e822",
                "shasum": ""
            },
            "require": {
                "php": ">=5.6"
            },
            "require-dev": {
                "php-coveralls/php-coveralls": "^2.1",
                "phpunit/phpunit": "^5 || ^6.5"
            },
            "type": "library",
            "autoload": {
                "files": [
                    "src/getallheaders.php"
                ]
            },
            "notification-url": "https://packagist.org/downloads/",
            "license": [
                "MIT"
            ],
            "authors": [
                {
                    "name": "Ralph Khattar",
                    "email": "ralph.khattar@gmail.com"
                }
            ],
            "description": "A polyfill for getallheaders.",
            "support": {
                "issues": "https://github.com/ralouphie/getallheaders/issues",
                "source": "https://github.com/ralouphie/getallheaders/tree/develop"
            },
            "time": "2019-03-08T08:55:37+00:00"
        },
        {
            "name": "sebastian/cli-parser",
            "version": "2.0.1",
            "source": {
                "type": "git",
                "url": "https://github.com/sebastianbergmann/cli-parser.git",
                "reference": "c34583b87e7b7a8055bf6c450c2c77ce32a24084"
            },
            "dist": {
                "type": "zip",
                "url": "https://api.github.com/repos/sebastianbergmann/cli-parser/zipball/c34583b87e7b7a8055bf6c450c2c77ce32a24084",
                "reference": "c34583b87e7b7a8055bf6c450c2c77ce32a24084",
                "shasum": ""
            },
            "require": {
                "php": ">=8.1"
            },
            "require-dev": {
                "phpunit/phpunit": "^10.0"
            },
            "type": "library",
            "extra": {
                "branch-alias": {
                    "dev-main": "2.0-dev"
                }
            },
            "autoload": {
                "classmap": [
                    "src/"
                ]
            },
            "notification-url": "https://packagist.org/downloads/",
            "license": [
                "BSD-3-Clause"
            ],
            "authors": [
                {
                    "name": "Sebastian Bergmann",
                    "email": "sebastian@phpunit.de",
                    "role": "lead"
                }
            ],
            "description": "Library for parsing CLI options",
            "homepage": "https://github.com/sebastianbergmann/cli-parser",
            "support": {
                "issues": "https://github.com/sebastianbergmann/cli-parser/issues",
                "security": "https://github.com/sebastianbergmann/cli-parser/security/policy",
                "source": "https://github.com/sebastianbergmann/cli-parser/tree/2.0.1"
            },
            "funding": [
                {
                    "url": "https://github.com/sebastianbergmann",
                    "type": "github"
                }
            ],
            "time": "2024-03-02T07:12:49+00:00"
        },
        {
            "name": "sebastian/code-unit",
            "version": "2.0.0",
            "source": {
                "type": "git",
                "url": "https://github.com/sebastianbergmann/code-unit.git",
                "reference": "a81fee9eef0b7a76af11d121767abc44c104e503"
            },
            "dist": {
                "type": "zip",
                "url": "https://api.github.com/repos/sebastianbergmann/code-unit/zipball/a81fee9eef0b7a76af11d121767abc44c104e503",
                "reference": "a81fee9eef0b7a76af11d121767abc44c104e503",
                "shasum": ""
            },
            "require": {
                "php": ">=8.1"
            },
            "require-dev": {
                "phpunit/phpunit": "^10.0"
            },
            "type": "library",
            "extra": {
                "branch-alias": {
                    "dev-main": "2.0-dev"
                }
            },
            "autoload": {
                "classmap": [
                    "src/"
                ]
            },
            "notification-url": "https://packagist.org/downloads/",
            "license": [
                "BSD-3-Clause"
            ],
            "authors": [
                {
                    "name": "Sebastian Bergmann",
                    "email": "sebastian@phpunit.de",
                    "role": "lead"
                }
            ],
            "description": "Collection of value objects that represent the PHP code units",
            "homepage": "https://github.com/sebastianbergmann/code-unit",
            "support": {
                "issues": "https://github.com/sebastianbergmann/code-unit/issues",
                "source": "https://github.com/sebastianbergmann/code-unit/tree/2.0.0"
            },
            "funding": [
                {
                    "url": "https://github.com/sebastianbergmann",
                    "type": "github"
                }
            ],
            "time": "2023-02-03T06:58:43+00:00"
        },
        {
            "name": "sebastian/code-unit-reverse-lookup",
            "version": "3.0.0",
            "source": {
                "type": "git",
                "url": "https://github.com/sebastianbergmann/code-unit-reverse-lookup.git",
                "reference": "5e3a687f7d8ae33fb362c5c0743794bbb2420a1d"
            },
            "dist": {
                "type": "zip",
                "url": "https://api.github.com/repos/sebastianbergmann/code-unit-reverse-lookup/zipball/5e3a687f7d8ae33fb362c5c0743794bbb2420a1d",
                "reference": "5e3a687f7d8ae33fb362c5c0743794bbb2420a1d",
                "shasum": ""
            },
            "require": {
                "php": ">=8.1"
            },
            "require-dev": {
                "phpunit/phpunit": "^10.0"
            },
            "type": "library",
            "extra": {
                "branch-alias": {
                    "dev-main": "3.0-dev"
                }
            },
            "autoload": {
                "classmap": [
                    "src/"
                ]
            },
            "notification-url": "https://packagist.org/downloads/",
            "license": [
                "BSD-3-Clause"
            ],
            "authors": [
                {
                    "name": "Sebastian Bergmann",
                    "email": "sebastian@phpunit.de"
                }
            ],
            "description": "Looks up which function or method a line of code belongs to",
            "homepage": "https://github.com/sebastianbergmann/code-unit-reverse-lookup/",
            "support": {
                "issues": "https://github.com/sebastianbergmann/code-unit-reverse-lookup/issues",
                "source": "https://github.com/sebastianbergmann/code-unit-reverse-lookup/tree/3.0.0"
            },
            "funding": [
                {
                    "url": "https://github.com/sebastianbergmann",
                    "type": "github"
                }
            ],
            "time": "2023-02-03T06:59:15+00:00"
        },
        {
            "name": "sebastian/comparator",
            "version": "5.0.1",
            "source": {
                "type": "git",
                "url": "https://github.com/sebastianbergmann/comparator.git",
                "reference": "2db5010a484d53ebf536087a70b4a5423c102372"
            },
            "dist": {
                "type": "zip",
                "url": "https://api.github.com/repos/sebastianbergmann/comparator/zipball/2db5010a484d53ebf536087a70b4a5423c102372",
                "reference": "2db5010a484d53ebf536087a70b4a5423c102372",
                "shasum": ""
            },
            "require": {
                "ext-dom": "*",
                "ext-mbstring": "*",
                "php": ">=8.1",
                "sebastian/diff": "^5.0",
                "sebastian/exporter": "^5.0"
            },
            "require-dev": {
                "phpunit/phpunit": "^10.3"
            },
            "type": "library",
            "extra": {
                "branch-alias": {
                    "dev-main": "5.0-dev"
                }
            },
            "autoload": {
                "classmap": [
                    "src/"
                ]
            },
            "notification-url": "https://packagist.org/downloads/",
            "license": [
                "BSD-3-Clause"
            ],
            "authors": [
                {
                    "name": "Sebastian Bergmann",
                    "email": "sebastian@phpunit.de"
                },
                {
                    "name": "Jeff Welch",
                    "email": "whatthejeff@gmail.com"
                },
                {
                    "name": "Volker Dusch",
                    "email": "github@wallbash.com"
                },
                {
                    "name": "Bernhard Schussek",
                    "email": "bschussek@2bepublished.at"
                }
            ],
            "description": "Provides the functionality to compare PHP values for equality",
            "homepage": "https://github.com/sebastianbergmann/comparator",
            "keywords": [
                "comparator",
                "compare",
                "equality"
            ],
            "support": {
                "issues": "https://github.com/sebastianbergmann/comparator/issues",
                "security": "https://github.com/sebastianbergmann/comparator/security/policy",
                "source": "https://github.com/sebastianbergmann/comparator/tree/5.0.1"
            },
            "funding": [
                {
                    "url": "https://github.com/sebastianbergmann",
                    "type": "github"
                }
            ],
            "time": "2023-08-14T13:18:12+00:00"
        },
        {
            "name": "sebastian/complexity",
            "version": "3.2.0",
            "source": {
                "type": "git",
                "url": "https://github.com/sebastianbergmann/complexity.git",
                "reference": "68ff824baeae169ec9f2137158ee529584553799"
            },
            "dist": {
                "type": "zip",
                "url": "https://api.github.com/repos/sebastianbergmann/complexity/zipball/68ff824baeae169ec9f2137158ee529584553799",
                "reference": "68ff824baeae169ec9f2137158ee529584553799",
                "shasum": ""
            },
            "require": {
                "nikic/php-parser": "^4.18 || ^5.0",
                "php": ">=8.1"
            },
            "require-dev": {
                "phpunit/phpunit": "^10.0"
            },
            "type": "library",
            "extra": {
                "branch-alias": {
                    "dev-main": "3.2-dev"
                }
            },
            "autoload": {
                "classmap": [
                    "src/"
                ]
            },
            "notification-url": "https://packagist.org/downloads/",
            "license": [
                "BSD-3-Clause"
            ],
            "authors": [
                {
                    "name": "Sebastian Bergmann",
                    "email": "sebastian@phpunit.de",
                    "role": "lead"
                }
            ],
            "description": "Library for calculating the complexity of PHP code units",
            "homepage": "https://github.com/sebastianbergmann/complexity",
            "support": {
                "issues": "https://github.com/sebastianbergmann/complexity/issues",
                "security": "https://github.com/sebastianbergmann/complexity/security/policy",
                "source": "https://github.com/sebastianbergmann/complexity/tree/3.2.0"
            },
            "funding": [
                {
                    "url": "https://github.com/sebastianbergmann",
                    "type": "github"
                }
            ],
            "time": "2023-12-21T08:37:17+00:00"
        },
        {
            "name": "sebastian/diff",
            "version": "5.1.1",
            "source": {
                "type": "git",
                "url": "https://github.com/sebastianbergmann/diff.git",
                "reference": "c41e007b4b62af48218231d6c2275e4c9b975b2e"
            },
            "dist": {
                "type": "zip",
                "url": "https://api.github.com/repos/sebastianbergmann/diff/zipball/c41e007b4b62af48218231d6c2275e4c9b975b2e",
                "reference": "c41e007b4b62af48218231d6c2275e4c9b975b2e",
                "shasum": ""
            },
            "require": {
                "php": ">=8.1"
            },
            "require-dev": {
                "phpunit/phpunit": "^10.0",
                "symfony/process": "^6.4"
            },
            "type": "library",
            "extra": {
                "branch-alias": {
                    "dev-main": "5.1-dev"
                }
            },
            "autoload": {
                "classmap": [
                    "src/"
                ]
            },
            "notification-url": "https://packagist.org/downloads/",
            "license": [
                "BSD-3-Clause"
            ],
            "authors": [
                {
                    "name": "Sebastian Bergmann",
                    "email": "sebastian@phpunit.de"
                },
                {
                    "name": "Kore Nordmann",
                    "email": "mail@kore-nordmann.de"
                }
            ],
            "description": "Diff implementation",
            "homepage": "https://github.com/sebastianbergmann/diff",
            "keywords": [
                "diff",
                "udiff",
                "unidiff",
                "unified diff"
            ],
            "support": {
                "issues": "https://github.com/sebastianbergmann/diff/issues",
                "security": "https://github.com/sebastianbergmann/diff/security/policy",
                "source": "https://github.com/sebastianbergmann/diff/tree/5.1.1"
            },
            "funding": [
                {
                    "url": "https://github.com/sebastianbergmann",
                    "type": "github"
                }
            ],
            "time": "2024-03-02T07:15:17+00:00"
        },
        {
            "name": "sebastian/environment",
            "version": "6.1.0",
            "source": {
                "type": "git",
                "url": "https://github.com/sebastianbergmann/environment.git",
                "reference": "8074dbcd93529b357029f5cc5058fd3e43666984"
            },
            "dist": {
                "type": "zip",
                "url": "https://api.github.com/repos/sebastianbergmann/environment/zipball/8074dbcd93529b357029f5cc5058fd3e43666984",
                "reference": "8074dbcd93529b357029f5cc5058fd3e43666984",
                "shasum": ""
            },
            "require": {
                "php": ">=8.1"
            },
            "require-dev": {
                "phpunit/phpunit": "^10.0"
            },
            "suggest": {
                "ext-posix": "*"
            },
            "type": "library",
            "extra": {
                "branch-alias": {
                    "dev-main": "6.1-dev"
                }
            },
            "autoload": {
                "classmap": [
                    "src/"
                ]
            },
            "notification-url": "https://packagist.org/downloads/",
            "license": [
                "BSD-3-Clause"
            ],
            "authors": [
                {
                    "name": "Sebastian Bergmann",
                    "email": "sebastian@phpunit.de"
                }
            ],
            "description": "Provides functionality to handle HHVM/PHP environments",
            "homepage": "https://github.com/sebastianbergmann/environment",
            "keywords": [
                "Xdebug",
                "environment",
                "hhvm"
            ],
            "support": {
                "issues": "https://github.com/sebastianbergmann/environment/issues",
                "security": "https://github.com/sebastianbergmann/environment/security/policy",
                "source": "https://github.com/sebastianbergmann/environment/tree/6.1.0"
            },
            "funding": [
                {
                    "url": "https://github.com/sebastianbergmann",
                    "type": "github"
                }
            ],
            "time": "2024-03-23T08:47:14+00:00"
        },
        {
            "name": "sebastian/exporter",
            "version": "5.1.2",
            "source": {
                "type": "git",
                "url": "https://github.com/sebastianbergmann/exporter.git",
                "reference": "955288482d97c19a372d3f31006ab3f37da47adf"
            },
            "dist": {
                "type": "zip",
                "url": "https://api.github.com/repos/sebastianbergmann/exporter/zipball/955288482d97c19a372d3f31006ab3f37da47adf",
                "reference": "955288482d97c19a372d3f31006ab3f37da47adf",
                "shasum": ""
            },
            "require": {
                "ext-mbstring": "*",
                "php": ">=8.1",
                "sebastian/recursion-context": "^5.0"
            },
            "require-dev": {
                "phpunit/phpunit": "^10.0"
            },
            "type": "library",
            "extra": {
                "branch-alias": {
                    "dev-main": "5.1-dev"
                }
            },
            "autoload": {
                "classmap": [
                    "src/"
                ]
            },
            "notification-url": "https://packagist.org/downloads/",
            "license": [
                "BSD-3-Clause"
            ],
            "authors": [
                {
                    "name": "Sebastian Bergmann",
                    "email": "sebastian@phpunit.de"
                },
                {
                    "name": "Jeff Welch",
                    "email": "whatthejeff@gmail.com"
                },
                {
                    "name": "Volker Dusch",
                    "email": "github@wallbash.com"
                },
                {
                    "name": "Adam Harvey",
                    "email": "aharvey@php.net"
                },
                {
                    "name": "Bernhard Schussek",
                    "email": "bschussek@gmail.com"
                }
            ],
            "description": "Provides the functionality to export PHP variables for visualization",
            "homepage": "https://www.github.com/sebastianbergmann/exporter",
            "keywords": [
                "export",
                "exporter"
            ],
            "support": {
                "issues": "https://github.com/sebastianbergmann/exporter/issues",
                "security": "https://github.com/sebastianbergmann/exporter/security/policy",
                "source": "https://github.com/sebastianbergmann/exporter/tree/5.1.2"
            },
            "funding": [
                {
                    "url": "https://github.com/sebastianbergmann",
                    "type": "github"
                }
            ],
            "time": "2024-03-02T07:17:12+00:00"
        },
        {
            "name": "sebastian/global-state",
            "version": "6.0.2",
            "source": {
                "type": "git",
                "url": "https://github.com/sebastianbergmann/global-state.git",
                "reference": "987bafff24ecc4c9ac418cab1145b96dd6e9cbd9"
            },
            "dist": {
                "type": "zip",
                "url": "https://api.github.com/repos/sebastianbergmann/global-state/zipball/987bafff24ecc4c9ac418cab1145b96dd6e9cbd9",
                "reference": "987bafff24ecc4c9ac418cab1145b96dd6e9cbd9",
                "shasum": ""
            },
            "require": {
                "php": ">=8.1",
                "sebastian/object-reflector": "^3.0",
                "sebastian/recursion-context": "^5.0"
            },
            "require-dev": {
                "ext-dom": "*",
                "phpunit/phpunit": "^10.0"
            },
            "type": "library",
            "extra": {
                "branch-alias": {
                    "dev-main": "6.0-dev"
                }
            },
            "autoload": {
                "classmap": [
                    "src/"
                ]
            },
            "notification-url": "https://packagist.org/downloads/",
            "license": [
                "BSD-3-Clause"
            ],
            "authors": [
                {
                    "name": "Sebastian Bergmann",
                    "email": "sebastian@phpunit.de"
                }
            ],
            "description": "Snapshotting of global state",
            "homepage": "https://www.github.com/sebastianbergmann/global-state",
            "keywords": [
                "global state"
            ],
            "support": {
                "issues": "https://github.com/sebastianbergmann/global-state/issues",
                "security": "https://github.com/sebastianbergmann/global-state/security/policy",
                "source": "https://github.com/sebastianbergmann/global-state/tree/6.0.2"
            },
            "funding": [
                {
                    "url": "https://github.com/sebastianbergmann",
                    "type": "github"
                }
            ],
            "time": "2024-03-02T07:19:19+00:00"
        },
        {
            "name": "sebastian/lines-of-code",
            "version": "2.0.2",
            "source": {
                "type": "git",
                "url": "https://github.com/sebastianbergmann/lines-of-code.git",
                "reference": "856e7f6a75a84e339195d48c556f23be2ebf75d0"
            },
            "dist": {
                "type": "zip",
                "url": "https://api.github.com/repos/sebastianbergmann/lines-of-code/zipball/856e7f6a75a84e339195d48c556f23be2ebf75d0",
                "reference": "856e7f6a75a84e339195d48c556f23be2ebf75d0",
                "shasum": ""
            },
            "require": {
                "nikic/php-parser": "^4.18 || ^5.0",
                "php": ">=8.1"
            },
            "require-dev": {
                "phpunit/phpunit": "^10.0"
            },
            "type": "library",
            "extra": {
                "branch-alias": {
                    "dev-main": "2.0-dev"
                }
            },
            "autoload": {
                "classmap": [
                    "src/"
                ]
            },
            "notification-url": "https://packagist.org/downloads/",
            "license": [
                "BSD-3-Clause"
            ],
            "authors": [
                {
                    "name": "Sebastian Bergmann",
                    "email": "sebastian@phpunit.de",
                    "role": "lead"
                }
            ],
            "description": "Library for counting the lines of code in PHP source code",
            "homepage": "https://github.com/sebastianbergmann/lines-of-code",
            "support": {
                "issues": "https://github.com/sebastianbergmann/lines-of-code/issues",
                "security": "https://github.com/sebastianbergmann/lines-of-code/security/policy",
                "source": "https://github.com/sebastianbergmann/lines-of-code/tree/2.0.2"
            },
            "funding": [
                {
                    "url": "https://github.com/sebastianbergmann",
                    "type": "github"
                }
            ],
            "time": "2023-12-21T08:38:20+00:00"
        },
        {
            "name": "sebastian/object-enumerator",
            "version": "5.0.0",
            "source": {
                "type": "git",
                "url": "https://github.com/sebastianbergmann/object-enumerator.git",
                "reference": "202d0e344a580d7f7d04b3fafce6933e59dae906"
            },
            "dist": {
                "type": "zip",
                "url": "https://api.github.com/repos/sebastianbergmann/object-enumerator/zipball/202d0e344a580d7f7d04b3fafce6933e59dae906",
                "reference": "202d0e344a580d7f7d04b3fafce6933e59dae906",
                "shasum": ""
            },
            "require": {
                "php": ">=8.1",
                "sebastian/object-reflector": "^3.0",
                "sebastian/recursion-context": "^5.0"
            },
            "require-dev": {
                "phpunit/phpunit": "^10.0"
            },
            "type": "library",
            "extra": {
                "branch-alias": {
                    "dev-main": "5.0-dev"
                }
            },
            "autoload": {
                "classmap": [
                    "src/"
                ]
            },
            "notification-url": "https://packagist.org/downloads/",
            "license": [
                "BSD-3-Clause"
            ],
            "authors": [
                {
                    "name": "Sebastian Bergmann",
                    "email": "sebastian@phpunit.de"
                }
            ],
            "description": "Traverses array structures and object graphs to enumerate all referenced objects",
            "homepage": "https://github.com/sebastianbergmann/object-enumerator/",
            "support": {
                "issues": "https://github.com/sebastianbergmann/object-enumerator/issues",
                "source": "https://github.com/sebastianbergmann/object-enumerator/tree/5.0.0"
            },
            "funding": [
                {
                    "url": "https://github.com/sebastianbergmann",
                    "type": "github"
                }
            ],
            "time": "2023-02-03T07:08:32+00:00"
        },
        {
            "name": "sebastian/object-reflector",
            "version": "3.0.0",
            "source": {
                "type": "git",
                "url": "https://github.com/sebastianbergmann/object-reflector.git",
                "reference": "24ed13d98130f0e7122df55d06c5c4942a577957"
            },
            "dist": {
                "type": "zip",
                "url": "https://api.github.com/repos/sebastianbergmann/object-reflector/zipball/24ed13d98130f0e7122df55d06c5c4942a577957",
                "reference": "24ed13d98130f0e7122df55d06c5c4942a577957",
                "shasum": ""
            },
            "require": {
                "php": ">=8.1"
            },
            "require-dev": {
                "phpunit/phpunit": "^10.0"
            },
            "type": "library",
            "extra": {
                "branch-alias": {
                    "dev-main": "3.0-dev"
                }
            },
            "autoload": {
                "classmap": [
                    "src/"
                ]
            },
            "notification-url": "https://packagist.org/downloads/",
            "license": [
                "BSD-3-Clause"
            ],
            "authors": [
                {
                    "name": "Sebastian Bergmann",
                    "email": "sebastian@phpunit.de"
                }
            ],
            "description": "Allows reflection of object attributes, including inherited and non-public ones",
            "homepage": "https://github.com/sebastianbergmann/object-reflector/",
            "support": {
                "issues": "https://github.com/sebastianbergmann/object-reflector/issues",
                "source": "https://github.com/sebastianbergmann/object-reflector/tree/3.0.0"
            },
            "funding": [
                {
                    "url": "https://github.com/sebastianbergmann",
                    "type": "github"
                }
            ],
            "time": "2023-02-03T07:06:18+00:00"
        },
        {
            "name": "sebastian/recursion-context",
            "version": "5.0.0",
            "source": {
                "type": "git",
                "url": "https://github.com/sebastianbergmann/recursion-context.git",
                "reference": "05909fb5bc7df4c52992396d0116aed689f93712"
            },
            "dist": {
                "type": "zip",
                "url": "https://api.github.com/repos/sebastianbergmann/recursion-context/zipball/05909fb5bc7df4c52992396d0116aed689f93712",
                "reference": "05909fb5bc7df4c52992396d0116aed689f93712",
                "shasum": ""
            },
            "require": {
                "php": ">=8.1"
            },
            "require-dev": {
                "phpunit/phpunit": "^10.0"
            },
            "type": "library",
            "extra": {
                "branch-alias": {
                    "dev-main": "5.0-dev"
                }
            },
            "autoload": {
                "classmap": [
                    "src/"
                ]
            },
            "notification-url": "https://packagist.org/downloads/",
            "license": [
                "BSD-3-Clause"
            ],
            "authors": [
                {
                    "name": "Sebastian Bergmann",
                    "email": "sebastian@phpunit.de"
                },
                {
                    "name": "Jeff Welch",
                    "email": "whatthejeff@gmail.com"
                },
                {
                    "name": "Adam Harvey",
                    "email": "aharvey@php.net"
                }
            ],
            "description": "Provides functionality to recursively process PHP variables",
            "homepage": "https://github.com/sebastianbergmann/recursion-context",
            "support": {
                "issues": "https://github.com/sebastianbergmann/recursion-context/issues",
                "source": "https://github.com/sebastianbergmann/recursion-context/tree/5.0.0"
            },
            "funding": [
                {
                    "url": "https://github.com/sebastianbergmann",
                    "type": "github"
                }
            ],
            "time": "2023-02-03T07:05:40+00:00"
        },
        {
            "name": "sebastian/type",
            "version": "4.0.0",
            "source": {
                "type": "git",
                "url": "https://github.com/sebastianbergmann/type.git",
                "reference": "462699a16464c3944eefc02ebdd77882bd3925bf"
            },
            "dist": {
                "type": "zip",
                "url": "https://api.github.com/repos/sebastianbergmann/type/zipball/462699a16464c3944eefc02ebdd77882bd3925bf",
                "reference": "462699a16464c3944eefc02ebdd77882bd3925bf",
                "shasum": ""
            },
            "require": {
                "php": ">=8.1"
            },
            "require-dev": {
                "phpunit/phpunit": "^10.0"
            },
            "type": "library",
            "extra": {
                "branch-alias": {
                    "dev-main": "4.0-dev"
                }
            },
            "autoload": {
                "classmap": [
                    "src/"
                ]
            },
            "notification-url": "https://packagist.org/downloads/",
            "license": [
                "BSD-3-Clause"
            ],
            "authors": [
                {
                    "name": "Sebastian Bergmann",
                    "email": "sebastian@phpunit.de",
                    "role": "lead"
                }
            ],
            "description": "Collection of value objects that represent the types of the PHP type system",
            "homepage": "https://github.com/sebastianbergmann/type",
            "support": {
                "issues": "https://github.com/sebastianbergmann/type/issues",
                "source": "https://github.com/sebastianbergmann/type/tree/4.0.0"
            },
            "funding": [
                {
                    "url": "https://github.com/sebastianbergmann",
                    "type": "github"
                }
            ],
            "time": "2023-02-03T07:10:45+00:00"
        },
        {
            "name": "sebastian/version",
            "version": "4.0.1",
            "source": {
                "type": "git",
                "url": "https://github.com/sebastianbergmann/version.git",
                "reference": "c51fa83a5d8f43f1402e3f32a005e6262244ef17"
            },
            "dist": {
                "type": "zip",
                "url": "https://api.github.com/repos/sebastianbergmann/version/zipball/c51fa83a5d8f43f1402e3f32a005e6262244ef17",
                "reference": "c51fa83a5d8f43f1402e3f32a005e6262244ef17",
                "shasum": ""
            },
            "require": {
                "php": ">=8.1"
            },
            "type": "library",
            "extra": {
                "branch-alias": {
                    "dev-main": "4.0-dev"
                }
            },
            "autoload": {
                "classmap": [
                    "src/"
                ]
            },
            "notification-url": "https://packagist.org/downloads/",
            "license": [
                "BSD-3-Clause"
            ],
            "authors": [
                {
                    "name": "Sebastian Bergmann",
                    "email": "sebastian@phpunit.de",
                    "role": "lead"
                }
            ],
            "description": "Library that helps with managing the version number of Git-hosted PHP projects",
            "homepage": "https://github.com/sebastianbergmann/version",
            "support": {
                "issues": "https://github.com/sebastianbergmann/version/issues",
                "source": "https://github.com/sebastianbergmann/version/tree/4.0.1"
            },
            "funding": [
                {
                    "url": "https://github.com/sebastianbergmann",
                    "type": "github"
                }
            ],
            "time": "2023-02-07T11:34:05+00:00"
        },
        {
            "name": "theseer/tokenizer",
            "version": "1.2.3",
            "source": {
                "type": "git",
                "url": "https://github.com/theseer/tokenizer.git",
                "reference": "737eda637ed5e28c3413cb1ebe8bb52cbf1ca7a2"
            },
            "dist": {
                "type": "zip",
                "url": "https://api.github.com/repos/theseer/tokenizer/zipball/737eda637ed5e28c3413cb1ebe8bb52cbf1ca7a2",
                "reference": "737eda637ed5e28c3413cb1ebe8bb52cbf1ca7a2",
                "shasum": ""
            },
            "require": {
                "ext-dom": "*",
                "ext-tokenizer": "*",
                "ext-xmlwriter": "*",
                "php": "^7.2 || ^8.0"
            },
            "type": "library",
            "autoload": {
                "classmap": [
                    "src/"
                ]
            },
            "notification-url": "https://packagist.org/downloads/",
            "license": [
                "BSD-3-Clause"
            ],
            "authors": [
                {
                    "name": "Arne Blankerts",
                    "email": "arne@blankerts.de",
                    "role": "Developer"
                }
            ],
            "description": "A small library for converting tokenized PHP source code into XML and potentially other formats",
            "support": {
                "issues": "https://github.com/theseer/tokenizer/issues",
                "source": "https://github.com/theseer/tokenizer/tree/1.2.3"
            },
            "funding": [
                {
                    "url": "https://github.com/theseer",
                    "type": "github"
                }
            ],
            "time": "2024-03-03T12:36:25+00:00"
        }
    ],
    "aliases": [],
    "minimum-stability": "stable",
    "stability-flags": [],
    "prefer-stable": false,
    "prefer-lowest": false,
    "platform": {
        "ext-pdo": "*",
        "ext-mbstring": "*"
    },
    "platform-dev": [],
    "plugin-api-version": "2.6.0"
}<|MERGE_RESOLUTION|>--- conflicted
+++ resolved
@@ -4,11 +4,7 @@
         "Read more about it at https://getcomposer.org/doc/01-basic-usage.md#installing-dependencies",
         "This file is @generated automatically"
     ],
-<<<<<<< HEAD
-    "content-hash": "da0cc170d488ab4eb8ade85e7261d00c",
-=======
     "content-hash": "806bf0c7a9b1ff411f27ccfcab5af00c",
->>>>>>> d859777d
     "packages": [
         {
             "name": "carbonphp/carbon-doctrine-types",
@@ -900,16 +896,16 @@
         },
         {
             "name": "symfony/polyfill-ctype",
-            "version": "v1.29.0",
+            "version": "v1.28.0",
             "source": {
                 "type": "git",
                 "url": "https://github.com/symfony/polyfill-ctype.git",
-                "reference": "ef4d7e442ca910c4764bce785146269b30cb5fc4"
-            },
-            "dist": {
-                "type": "zip",
-                "url": "https://api.github.com/repos/symfony/polyfill-ctype/zipball/ef4d7e442ca910c4764bce785146269b30cb5fc4",
-                "reference": "ef4d7e442ca910c4764bce785146269b30cb5fc4",
+                "reference": "ea208ce43cbb04af6867b4fdddb1bdbf84cc28cb"
+            },
+            "dist": {
+                "type": "zip",
+                "url": "https://api.github.com/repos/symfony/polyfill-ctype/zipball/ea208ce43cbb04af6867b4fdddb1bdbf84cc28cb",
+                "reference": "ea208ce43cbb04af6867b4fdddb1bdbf84cc28cb",
                 "shasum": ""
             },
             "require": {
@@ -923,6 +919,9 @@
             },
             "type": "library",
             "extra": {
+                "branch-alias": {
+                    "dev-main": "1.28-dev"
+                },
                 "thanks": {
                     "name": "symfony/polyfill",
                     "url": "https://github.com/symfony/polyfill"
@@ -959,7 +958,7 @@
                 "portable"
             ],
             "support": {
-                "source": "https://github.com/symfony/polyfill-ctype/tree/v1.29.0"
+                "source": "https://github.com/symfony/polyfill-ctype/tree/v1.28.0"
             },
             "funding": [
                 {
@@ -975,20 +974,20 @@
                     "type": "tidelift"
                 }
             ],
-            "time": "2024-01-29T20:11:03+00:00"
+            "time": "2023-01-26T09:26:14+00:00"
         },
         {
             "name": "symfony/polyfill-mbstring",
-            "version": "v1.29.0",
+            "version": "v1.28.0",
             "source": {
                 "type": "git",
                 "url": "https://github.com/symfony/polyfill-mbstring.git",
-                "reference": "9773676c8a1bb1f8d4340a62efe641cf76eda7ec"
-            },
-            "dist": {
-                "type": "zip",
-                "url": "https://api.github.com/repos/symfony/polyfill-mbstring/zipball/9773676c8a1bb1f8d4340a62efe641cf76eda7ec",
-                "reference": "9773676c8a1bb1f8d4340a62efe641cf76eda7ec",
+                "reference": "42292d99c55abe617799667f454222c54c60e229"
+            },
+            "dist": {
+                "type": "zip",
+                "url": "https://api.github.com/repos/symfony/polyfill-mbstring/zipball/42292d99c55abe617799667f454222c54c60e229",
+                "reference": "42292d99c55abe617799667f454222c54c60e229",
                 "shasum": ""
             },
             "require": {
@@ -1002,6 +1001,9 @@
             },
             "type": "library",
             "extra": {
+                "branch-alias": {
+                    "dev-main": "1.28-dev"
+                },
                 "thanks": {
                     "name": "symfony/polyfill",
                     "url": "https://github.com/symfony/polyfill"
@@ -1039,7 +1041,7 @@
                 "shim"
             ],
             "support": {
-                "source": "https://github.com/symfony/polyfill-mbstring/tree/v1.29.0"
+                "source": "https://github.com/symfony/polyfill-mbstring/tree/v1.28.0"
             },
             "funding": [
                 {
@@ -1055,20 +1057,20 @@
                     "type": "tidelift"
                 }
             ],
-            "time": "2024-01-29T20:11:03+00:00"
+            "time": "2023-07-28T09:04:16+00:00"
         },
         {
             "name": "symfony/polyfill-php80",
-            "version": "v1.29.0",
+            "version": "v1.28.0",
             "source": {
                 "type": "git",
                 "url": "https://github.com/symfony/polyfill-php80.git",
-                "reference": "87b68208d5c1188808dd7839ee1e6c8ec3b02f1b"
-            },
-            "dist": {
-                "type": "zip",
-                "url": "https://api.github.com/repos/symfony/polyfill-php80/zipball/87b68208d5c1188808dd7839ee1e6c8ec3b02f1b",
-                "reference": "87b68208d5c1188808dd7839ee1e6c8ec3b02f1b",
+                "reference": "6caa57379c4aec19c0a12a38b59b26487dcfe4b5"
+            },
+            "dist": {
+                "type": "zip",
+                "url": "https://api.github.com/repos/symfony/polyfill-php80/zipball/6caa57379c4aec19c0a12a38b59b26487dcfe4b5",
+                "reference": "6caa57379c4aec19c0a12a38b59b26487dcfe4b5",
                 "shasum": ""
             },
             "require": {
@@ -1076,6 +1078,9 @@
             },
             "type": "library",
             "extra": {
+                "branch-alias": {
+                    "dev-main": "1.28-dev"
+                },
                 "thanks": {
                     "name": "symfony/polyfill",
                     "url": "https://github.com/symfony/polyfill"
@@ -1119,7 +1124,7 @@
                 "shim"
             ],
             "support": {
-                "source": "https://github.com/symfony/polyfill-php80/tree/v1.29.0"
+                "source": "https://github.com/symfony/polyfill-php80/tree/v1.28.0"
             },
             "funding": [
                 {
@@ -1135,7 +1140,7 @@
                     "type": "tidelift"
                 }
             ],
-            "time": "2024-01-29T20:11:03+00:00"
+            "time": "2023-01-26T09:26:14+00:00"
         },
         {
             "name": "symfony/polyfill-php83",
@@ -1474,331 +1479,6 @@
     ],
     "packages-dev": [
         {
-            "name": "guzzlehttp/guzzle",
-            "version": "7.8.1",
-            "source": {
-                "type": "git",
-                "url": "https://github.com/guzzle/guzzle.git",
-                "reference": "41042bc7ab002487b876a0683fc8dce04ddce104"
-            },
-            "dist": {
-                "type": "zip",
-                "url": "https://api.github.com/repos/guzzle/guzzle/zipball/41042bc7ab002487b876a0683fc8dce04ddce104",
-                "reference": "41042bc7ab002487b876a0683fc8dce04ddce104",
-                "shasum": ""
-            },
-            "require": {
-                "ext-json": "*",
-                "guzzlehttp/promises": "^1.5.3 || ^2.0.1",
-                "guzzlehttp/psr7": "^1.9.1 || ^2.5.1",
-                "php": "^7.2.5 || ^8.0",
-                "psr/http-client": "^1.0",
-                "symfony/deprecation-contracts": "^2.2 || ^3.0"
-            },
-            "provide": {
-                "psr/http-client-implementation": "1.0"
-            },
-            "require-dev": {
-                "bamarni/composer-bin-plugin": "^1.8.2",
-                "ext-curl": "*",
-                "php-http/client-integration-tests": "dev-master#2c025848417c1135031fdf9c728ee53d0a7ceaee as 3.0.999",
-                "php-http/message-factory": "^1.1",
-                "phpunit/phpunit": "^8.5.36 || ^9.6.15",
-                "psr/log": "^1.1 || ^2.0 || ^3.0"
-            },
-            "suggest": {
-                "ext-curl": "Required for CURL handler support",
-                "ext-intl": "Required for Internationalized Domain Name (IDN) support",
-                "psr/log": "Required for using the Log middleware"
-            },
-            "type": "library",
-            "extra": {
-                "bamarni-bin": {
-                    "bin-links": true,
-                    "forward-command": false
-                }
-            },
-            "autoload": {
-                "files": [
-                    "src/functions_include.php"
-                ],
-                "psr-4": {
-                    "GuzzleHttp\\": "src/"
-                }
-            },
-            "notification-url": "https://packagist.org/downloads/",
-            "license": [
-                "MIT"
-            ],
-            "authors": [
-                {
-                    "name": "Graham Campbell",
-                    "email": "hello@gjcampbell.co.uk",
-                    "homepage": "https://github.com/GrahamCampbell"
-                },
-                {
-                    "name": "Michael Dowling",
-                    "email": "mtdowling@gmail.com",
-                    "homepage": "https://github.com/mtdowling"
-                },
-                {
-                    "name": "Jeremy Lindblom",
-                    "email": "jeremeamia@gmail.com",
-                    "homepage": "https://github.com/jeremeamia"
-                },
-                {
-                    "name": "George Mponos",
-                    "email": "gmponos@gmail.com",
-                    "homepage": "https://github.com/gmponos"
-                },
-                {
-                    "name": "Tobias Nyholm",
-                    "email": "tobias.nyholm@gmail.com",
-                    "homepage": "https://github.com/Nyholm"
-                },
-                {
-                    "name": "Márk Sági-Kazár",
-                    "email": "mark.sagikazar@gmail.com",
-                    "homepage": "https://github.com/sagikazarmark"
-                },
-                {
-                    "name": "Tobias Schultze",
-                    "email": "webmaster@tubo-world.de",
-                    "homepage": "https://github.com/Tobion"
-                }
-            ],
-            "description": "Guzzle is a PHP HTTP client library",
-            "keywords": [
-                "client",
-                "curl",
-                "framework",
-                "http",
-                "http client",
-                "psr-18",
-                "psr-7",
-                "rest",
-                "web service"
-            ],
-            "support": {
-                "issues": "https://github.com/guzzle/guzzle/issues",
-                "source": "https://github.com/guzzle/guzzle/tree/7.8.1"
-            },
-            "funding": [
-                {
-                    "url": "https://github.com/GrahamCampbell",
-                    "type": "github"
-                },
-                {
-                    "url": "https://github.com/Nyholm",
-                    "type": "github"
-                },
-                {
-                    "url": "https://tidelift.com/funding/github/packagist/guzzlehttp/guzzle",
-                    "type": "tidelift"
-                }
-            ],
-            "time": "2023-12-03T20:35:24+00:00"
-        },
-        {
-            "name": "guzzlehttp/promises",
-            "version": "2.0.2",
-            "source": {
-                "type": "git",
-                "url": "https://github.com/guzzle/promises.git",
-                "reference": "bbff78d96034045e58e13dedd6ad91b5d1253223"
-            },
-            "dist": {
-                "type": "zip",
-                "url": "https://api.github.com/repos/guzzle/promises/zipball/bbff78d96034045e58e13dedd6ad91b5d1253223",
-                "reference": "bbff78d96034045e58e13dedd6ad91b5d1253223",
-                "shasum": ""
-            },
-            "require": {
-                "php": "^7.2.5 || ^8.0"
-            },
-            "require-dev": {
-                "bamarni/composer-bin-plugin": "^1.8.2",
-                "phpunit/phpunit": "^8.5.36 || ^9.6.15"
-            },
-            "type": "library",
-            "extra": {
-                "bamarni-bin": {
-                    "bin-links": true,
-                    "forward-command": false
-                }
-            },
-            "autoload": {
-                "psr-4": {
-                    "GuzzleHttp\\Promise\\": "src/"
-                }
-            },
-            "notification-url": "https://packagist.org/downloads/",
-            "license": [
-                "MIT"
-            ],
-            "authors": [
-                {
-                    "name": "Graham Campbell",
-                    "email": "hello@gjcampbell.co.uk",
-                    "homepage": "https://github.com/GrahamCampbell"
-                },
-                {
-                    "name": "Michael Dowling",
-                    "email": "mtdowling@gmail.com",
-                    "homepage": "https://github.com/mtdowling"
-                },
-                {
-                    "name": "Tobias Nyholm",
-                    "email": "tobias.nyholm@gmail.com",
-                    "homepage": "https://github.com/Nyholm"
-                },
-                {
-                    "name": "Tobias Schultze",
-                    "email": "webmaster@tubo-world.de",
-                    "homepage": "https://github.com/Tobion"
-                }
-            ],
-            "description": "Guzzle promises library",
-            "keywords": [
-                "promise"
-            ],
-            "support": {
-                "issues": "https://github.com/guzzle/promises/issues",
-                "source": "https://github.com/guzzle/promises/tree/2.0.2"
-            },
-            "funding": [
-                {
-                    "url": "https://github.com/GrahamCampbell",
-                    "type": "github"
-                },
-                {
-                    "url": "https://github.com/Nyholm",
-                    "type": "github"
-                },
-                {
-                    "url": "https://tidelift.com/funding/github/packagist/guzzlehttp/promises",
-                    "type": "tidelift"
-                }
-            ],
-            "time": "2023-12-03T20:19:20+00:00"
-        },
-        {
-            "name": "guzzlehttp/psr7",
-            "version": "2.6.2",
-            "source": {
-                "type": "git",
-                "url": "https://github.com/guzzle/psr7.git",
-                "reference": "45b30f99ac27b5ca93cb4831afe16285f57b8221"
-            },
-            "dist": {
-                "type": "zip",
-                "url": "https://api.github.com/repos/guzzle/psr7/zipball/45b30f99ac27b5ca93cb4831afe16285f57b8221",
-                "reference": "45b30f99ac27b5ca93cb4831afe16285f57b8221",
-                "shasum": ""
-            },
-            "require": {
-                "php": "^7.2.5 || ^8.0",
-                "psr/http-factory": "^1.0",
-                "psr/http-message": "^1.1 || ^2.0",
-                "ralouphie/getallheaders": "^3.0"
-            },
-            "provide": {
-                "psr/http-factory-implementation": "1.0",
-                "psr/http-message-implementation": "1.0"
-            },
-            "require-dev": {
-                "bamarni/composer-bin-plugin": "^1.8.2",
-                "http-interop/http-factory-tests": "^0.9",
-                "phpunit/phpunit": "^8.5.36 || ^9.6.15"
-            },
-            "suggest": {
-                "laminas/laminas-httphandlerrunner": "Emit PSR-7 responses"
-            },
-            "type": "library",
-            "extra": {
-                "bamarni-bin": {
-                    "bin-links": true,
-                    "forward-command": false
-                }
-            },
-            "autoload": {
-                "psr-4": {
-                    "GuzzleHttp\\Psr7\\": "src/"
-                }
-            },
-            "notification-url": "https://packagist.org/downloads/",
-            "license": [
-                "MIT"
-            ],
-            "authors": [
-                {
-                    "name": "Graham Campbell",
-                    "email": "hello@gjcampbell.co.uk",
-                    "homepage": "https://github.com/GrahamCampbell"
-                },
-                {
-                    "name": "Michael Dowling",
-                    "email": "mtdowling@gmail.com",
-                    "homepage": "https://github.com/mtdowling"
-                },
-                {
-                    "name": "George Mponos",
-                    "email": "gmponos@gmail.com",
-                    "homepage": "https://github.com/gmponos"
-                },
-                {
-                    "name": "Tobias Nyholm",
-                    "email": "tobias.nyholm@gmail.com",
-                    "homepage": "https://github.com/Nyholm"
-                },
-                {
-                    "name": "Márk Sági-Kazár",
-                    "email": "mark.sagikazar@gmail.com",
-                    "homepage": "https://github.com/sagikazarmark"
-                },
-                {
-                    "name": "Tobias Schultze",
-                    "email": "webmaster@tubo-world.de",
-                    "homepage": "https://github.com/Tobion"
-                },
-                {
-                    "name": "Márk Sági-Kazár",
-                    "email": "mark.sagikazar@gmail.com",
-                    "homepage": "https://sagikazarmark.hu"
-                }
-            ],
-            "description": "PSR-7 message implementation that also provides common utility methods",
-            "keywords": [
-                "http",
-                "message",
-                "psr-7",
-                "request",
-                "response",
-                "stream",
-                "uri",
-                "url"
-            ],
-            "support": {
-                "issues": "https://github.com/guzzle/psr7/issues",
-                "source": "https://github.com/guzzle/psr7/tree/2.6.2"
-            },
-            "funding": [
-                {
-                    "url": "https://github.com/GrahamCampbell",
-                    "type": "github"
-                },
-                {
-                    "url": "https://github.com/Nyholm",
-                    "type": "github"
-                },
-                {
-                    "url": "https://tidelift.com/funding/github/packagist/guzzlehttp/psr7",
-                    "type": "tidelift"
-                }
-            ],
-            "time": "2023-12-03T20:05:35+00:00"
-        },
-        {
             "name": "myclabs/deep-copy",
             "version": "1.11.1",
             "source": {
@@ -1859,16 +1539,16 @@
         },
         {
             "name": "nikic/php-parser",
-            "version": "v5.0.2",
+            "version": "v5.0.0",
             "source": {
                 "type": "git",
                 "url": "https://github.com/nikic/PHP-Parser.git",
-                "reference": "139676794dc1e9231bf7bcd123cfc0c99182cb13"
-            },
-            "dist": {
-                "type": "zip",
-                "url": "https://api.github.com/repos/nikic/PHP-Parser/zipball/139676794dc1e9231bf7bcd123cfc0c99182cb13",
-                "reference": "139676794dc1e9231bf7bcd123cfc0c99182cb13",
+                "reference": "4a21235f7e56e713259a6f76bf4b5ea08502b9dc"
+            },
+            "dist": {
+                "type": "zip",
+                "url": "https://api.github.com/repos/nikic/PHP-Parser/zipball/4a21235f7e56e713259a6f76bf4b5ea08502b9dc",
+                "reference": "4a21235f7e56e713259a6f76bf4b5ea08502b9dc",
                 "shasum": ""
             },
             "require": {
@@ -1911,27 +1591,26 @@
             ],
             "support": {
                 "issues": "https://github.com/nikic/PHP-Parser/issues",
-                "source": "https://github.com/nikic/PHP-Parser/tree/v5.0.2"
-            },
-            "time": "2024-03-05T20:51:40+00:00"
+                "source": "https://github.com/nikic/PHP-Parser/tree/v5.0.0"
+            },
+            "time": "2024-01-07T17:17:35+00:00"
         },
         {
             "name": "phar-io/manifest",
-            "version": "2.0.4",
+            "version": "2.0.3",
             "source": {
                 "type": "git",
                 "url": "https://github.com/phar-io/manifest.git",
-                "reference": "54750ef60c58e43759730615a392c31c80e23176"
-            },
-            "dist": {
-                "type": "zip",
-                "url": "https://api.github.com/repos/phar-io/manifest/zipball/54750ef60c58e43759730615a392c31c80e23176",
-                "reference": "54750ef60c58e43759730615a392c31c80e23176",
+                "reference": "97803eca37d319dfa7826cc2437fc020857acb53"
+            },
+            "dist": {
+                "type": "zip",
+                "url": "https://api.github.com/repos/phar-io/manifest/zipball/97803eca37d319dfa7826cc2437fc020857acb53",
+                "reference": "97803eca37d319dfa7826cc2437fc020857acb53",
                 "shasum": ""
             },
             "require": {
                 "ext-dom": "*",
-                "ext-libxml": "*",
                 "ext-phar": "*",
                 "ext-xmlwriter": "*",
                 "phar-io/version": "^3.0.1",
@@ -1972,15 +1651,9 @@
             "description": "Component for reading phar.io manifest information from a PHP Archive (PHAR)",
             "support": {
                 "issues": "https://github.com/phar-io/manifest/issues",
-                "source": "https://github.com/phar-io/manifest/tree/2.0.4"
-            },
-            "funding": [
-                {
-                    "url": "https://github.com/theseer",
-                    "type": "github"
-                }
-            ],
-            "time": "2024-03-03T12:33:53+00:00"
+                "source": "https://github.com/phar-io/manifest/tree/2.0.3"
+            },
+            "time": "2021-07-20T11:28:43+00:00"
         },
         {
             "name": "phar-io/version",
@@ -2035,16 +1708,16 @@
         },
         {
             "name": "phpunit/php-code-coverage",
-            "version": "10.1.14",
+            "version": "10.1.11",
             "source": {
                 "type": "git",
                 "url": "https://github.com/sebastianbergmann/php-code-coverage.git",
-                "reference": "e3f51450ebffe8e0efdf7346ae966a656f7d5e5b"
-            },
-            "dist": {
-                "type": "zip",
-                "url": "https://api.github.com/repos/sebastianbergmann/php-code-coverage/zipball/e3f51450ebffe8e0efdf7346ae966a656f7d5e5b",
-                "reference": "e3f51450ebffe8e0efdf7346ae966a656f7d5e5b",
+                "reference": "78c3b7625965c2513ee96569a4dbb62601784145"
+            },
+            "dist": {
+                "type": "zip",
+                "url": "https://api.github.com/repos/sebastianbergmann/php-code-coverage/zipball/78c3b7625965c2513ee96569a4dbb62601784145",
+                "reference": "78c3b7625965c2513ee96569a4dbb62601784145",
                 "shasum": ""
             },
             "require": {
@@ -2101,7 +1774,7 @@
             "support": {
                 "issues": "https://github.com/sebastianbergmann/php-code-coverage/issues",
                 "security": "https://github.com/sebastianbergmann/php-code-coverage/security/policy",
-                "source": "https://github.com/sebastianbergmann/php-code-coverage/tree/10.1.14"
+                "source": "https://github.com/sebastianbergmann/php-code-coverage/tree/10.1.11"
             },
             "funding": [
                 {
@@ -2109,7 +1782,7 @@
                     "type": "github"
                 }
             ],
-            "time": "2024-03-12T15:33:41+00:00"
+            "time": "2023-12-21T15:38:30+00:00"
         },
         {
             "name": "phpunit/php-file-iterator",
@@ -2356,16 +2029,16 @@
         },
         {
             "name": "phpunit/phpunit",
-            "version": "10.5.20",
+            "version": "10.5.7",
             "source": {
                 "type": "git",
                 "url": "https://github.com/sebastianbergmann/phpunit.git",
-                "reference": "547d314dc24ec1e177720d45c6263fb226cc2ae3"
-            },
-            "dist": {
-                "type": "zip",
-                "url": "https://api.github.com/repos/sebastianbergmann/phpunit/zipball/547d314dc24ec1e177720d45c6263fb226cc2ae3",
-                "reference": "547d314dc24ec1e177720d45c6263fb226cc2ae3",
+                "reference": "e5c5b397a95cb0db013270a985726fcae93e61b8"
+            },
+            "dist": {
+                "type": "zip",
+                "url": "https://api.github.com/repos/sebastianbergmann/phpunit/zipball/e5c5b397a95cb0db013270a985726fcae93e61b8",
+                "reference": "e5c5b397a95cb0db013270a985726fcae93e61b8",
                 "shasum": ""
             },
             "require": {
@@ -2437,7 +2110,7 @@
             "support": {
                 "issues": "https://github.com/sebastianbergmann/phpunit/issues",
                 "security": "https://github.com/sebastianbergmann/phpunit/security/policy",
-                "source": "https://github.com/sebastianbergmann/phpunit/tree/10.5.20"
+                "source": "https://github.com/sebastianbergmann/phpunit/tree/10.5.7"
             },
             "funding": [
                 {
@@ -2453,224 +2126,20 @@
                     "type": "tidelift"
                 }
             ],
-            "time": "2024-04-24T06:32:35+00:00"
-        },
-        {
-            "name": "psr/http-client",
-            "version": "1.0.3",
-            "source": {
-                "type": "git",
-                "url": "https://github.com/php-fig/http-client.git",
-                "reference": "bb5906edc1c324c9a05aa0873d40117941e5fa90"
-            },
-            "dist": {
-                "type": "zip",
-                "url": "https://api.github.com/repos/php-fig/http-client/zipball/bb5906edc1c324c9a05aa0873d40117941e5fa90",
-                "reference": "bb5906edc1c324c9a05aa0873d40117941e5fa90",
-                "shasum": ""
-            },
-            "require": {
-                "php": "^7.0 || ^8.0",
-                "psr/http-message": "^1.0 || ^2.0"
-            },
-            "type": "library",
-            "extra": {
-                "branch-alias": {
-                    "dev-master": "1.0.x-dev"
-                }
-            },
-            "autoload": {
-                "psr-4": {
-                    "Psr\\Http\\Client\\": "src/"
-                }
-            },
-            "notification-url": "https://packagist.org/downloads/",
-            "license": [
-                "MIT"
-            ],
-            "authors": [
-                {
-                    "name": "PHP-FIG",
-                    "homepage": "https://www.php-fig.org/"
-                }
-            ],
-            "description": "Common interface for HTTP clients",
-            "homepage": "https://github.com/php-fig/http-client",
-            "keywords": [
-                "http",
-                "http-client",
-                "psr",
-                "psr-18"
-            ],
-            "support": {
-                "source": "https://github.com/php-fig/http-client"
-            },
-            "time": "2023-09-23T14:17:50+00:00"
-        },
-        {
-            "name": "psr/http-factory",
-            "version": "1.1.0",
-            "source": {
-                "type": "git",
-                "url": "https://github.com/php-fig/http-factory.git",
-                "reference": "2b4765fddfe3b508ac62f829e852b1501d3f6e8a"
-            },
-            "dist": {
-                "type": "zip",
-                "url": "https://api.github.com/repos/php-fig/http-factory/zipball/2b4765fddfe3b508ac62f829e852b1501d3f6e8a",
-                "reference": "2b4765fddfe3b508ac62f829e852b1501d3f6e8a",
-                "shasum": ""
-            },
-            "require": {
-                "php": ">=7.1",
-                "psr/http-message": "^1.0 || ^2.0"
-            },
-            "type": "library",
-            "extra": {
-                "branch-alias": {
-                    "dev-master": "1.0.x-dev"
-                }
-            },
-            "autoload": {
-                "psr-4": {
-                    "Psr\\Http\\Message\\": "src/"
-                }
-            },
-            "notification-url": "https://packagist.org/downloads/",
-            "license": [
-                "MIT"
-            ],
-            "authors": [
-                {
-                    "name": "PHP-FIG",
-                    "homepage": "https://www.php-fig.org/"
-                }
-            ],
-            "description": "PSR-17: Common interfaces for PSR-7 HTTP message factories",
-            "keywords": [
-                "factory",
-                "http",
-                "message",
-                "psr",
-                "psr-17",
-                "psr-7",
-                "request",
-                "response"
-            ],
-            "support": {
-                "source": "https://github.com/php-fig/http-factory"
-            },
-            "time": "2024-04-15T12:06:14+00:00"
-        },
-        {
-            "name": "psr/http-message",
-            "version": "2.0",
-            "source": {
-                "type": "git",
-                "url": "https://github.com/php-fig/http-message.git",
-                "reference": "402d35bcb92c70c026d1a6a9883f06b2ead23d71"
-            },
-            "dist": {
-                "type": "zip",
-                "url": "https://api.github.com/repos/php-fig/http-message/zipball/402d35bcb92c70c026d1a6a9883f06b2ead23d71",
-                "reference": "402d35bcb92c70c026d1a6a9883f06b2ead23d71",
-                "shasum": ""
-            },
-            "require": {
-                "php": "^7.2 || ^8.0"
-            },
-            "type": "library",
-            "extra": {
-                "branch-alias": {
-                    "dev-master": "2.0.x-dev"
-                }
-            },
-            "autoload": {
-                "psr-4": {
-                    "Psr\\Http\\Message\\": "src/"
-                }
-            },
-            "notification-url": "https://packagist.org/downloads/",
-            "license": [
-                "MIT"
-            ],
-            "authors": [
-                {
-                    "name": "PHP-FIG",
-                    "homepage": "https://www.php-fig.org/"
-                }
-            ],
-            "description": "Common interface for HTTP messages",
-            "homepage": "https://github.com/php-fig/http-message",
-            "keywords": [
-                "http",
-                "http-message",
-                "psr",
-                "psr-7",
-                "request",
-                "response"
-            ],
-            "support": {
-                "source": "https://github.com/php-fig/http-message/tree/2.0"
-            },
-            "time": "2023-04-04T09:54:51+00:00"
-        },
-        {
-            "name": "ralouphie/getallheaders",
-            "version": "3.0.3",
-            "source": {
-                "type": "git",
-                "url": "https://github.com/ralouphie/getallheaders.git",
-                "reference": "120b605dfeb996808c31b6477290a714d356e822"
-            },
-            "dist": {
-                "type": "zip",
-                "url": "https://api.github.com/repos/ralouphie/getallheaders/zipball/120b605dfeb996808c31b6477290a714d356e822",
-                "reference": "120b605dfeb996808c31b6477290a714d356e822",
-                "shasum": ""
-            },
-            "require": {
-                "php": ">=5.6"
-            },
-            "require-dev": {
-                "php-coveralls/php-coveralls": "^2.1",
-                "phpunit/phpunit": "^5 || ^6.5"
-            },
-            "type": "library",
-            "autoload": {
-                "files": [
-                    "src/getallheaders.php"
-                ]
-            },
-            "notification-url": "https://packagist.org/downloads/",
-            "license": [
-                "MIT"
-            ],
-            "authors": [
-                {
-                    "name": "Ralph Khattar",
-                    "email": "ralph.khattar@gmail.com"
-                }
-            ],
-            "description": "A polyfill for getallheaders.",
-            "support": {
-                "issues": "https://github.com/ralouphie/getallheaders/issues",
-                "source": "https://github.com/ralouphie/getallheaders/tree/develop"
-            },
-            "time": "2019-03-08T08:55:37+00:00"
+            "time": "2024-01-14T16:40:30+00:00"
         },
         {
             "name": "sebastian/cli-parser",
-            "version": "2.0.1",
+            "version": "2.0.0",
             "source": {
                 "type": "git",
                 "url": "https://github.com/sebastianbergmann/cli-parser.git",
-                "reference": "c34583b87e7b7a8055bf6c450c2c77ce32a24084"
-            },
-            "dist": {
-                "type": "zip",
-                "url": "https://api.github.com/repos/sebastianbergmann/cli-parser/zipball/c34583b87e7b7a8055bf6c450c2c77ce32a24084",
-                "reference": "c34583b87e7b7a8055bf6c450c2c77ce32a24084",
+                "reference": "efdc130dbbbb8ef0b545a994fd811725c5282cae"
+            },
+            "dist": {
+                "type": "zip",
+                "url": "https://api.github.com/repos/sebastianbergmann/cli-parser/zipball/efdc130dbbbb8ef0b545a994fd811725c5282cae",
+                "reference": "efdc130dbbbb8ef0b545a994fd811725c5282cae",
                 "shasum": ""
             },
             "require": {
@@ -2705,8 +2174,7 @@
             "homepage": "https://github.com/sebastianbergmann/cli-parser",
             "support": {
                 "issues": "https://github.com/sebastianbergmann/cli-parser/issues",
-                "security": "https://github.com/sebastianbergmann/cli-parser/security/policy",
-                "source": "https://github.com/sebastianbergmann/cli-parser/tree/2.0.1"
+                "source": "https://github.com/sebastianbergmann/cli-parser/tree/2.0.0"
             },
             "funding": [
                 {
@@ -2714,7 +2182,7 @@
                     "type": "github"
                 }
             ],
-            "time": "2024-03-02T07:12:49+00:00"
+            "time": "2023-02-03T06:58:15+00:00"
         },
         {
             "name": "sebastian/code-unit",
@@ -2964,16 +2432,16 @@
         },
         {
             "name": "sebastian/diff",
-            "version": "5.1.1",
+            "version": "5.1.0",
             "source": {
                 "type": "git",
                 "url": "https://github.com/sebastianbergmann/diff.git",
-                "reference": "c41e007b4b62af48218231d6c2275e4c9b975b2e"
-            },
-            "dist": {
-                "type": "zip",
-                "url": "https://api.github.com/repos/sebastianbergmann/diff/zipball/c41e007b4b62af48218231d6c2275e4c9b975b2e",
-                "reference": "c41e007b4b62af48218231d6c2275e4c9b975b2e",
+                "reference": "fbf413a49e54f6b9b17e12d900ac7f6101591b7f"
+            },
+            "dist": {
+                "type": "zip",
+                "url": "https://api.github.com/repos/sebastianbergmann/diff/zipball/fbf413a49e54f6b9b17e12d900ac7f6101591b7f",
+                "reference": "fbf413a49e54f6b9b17e12d900ac7f6101591b7f",
                 "shasum": ""
             },
             "require": {
@@ -2981,7 +2449,7 @@
             },
             "require-dev": {
                 "phpunit/phpunit": "^10.0",
-                "symfony/process": "^6.4"
+                "symfony/process": "^4.2 || ^5"
             },
             "type": "library",
             "extra": {
@@ -3019,7 +2487,7 @@
             "support": {
                 "issues": "https://github.com/sebastianbergmann/diff/issues",
                 "security": "https://github.com/sebastianbergmann/diff/security/policy",
-                "source": "https://github.com/sebastianbergmann/diff/tree/5.1.1"
+                "source": "https://github.com/sebastianbergmann/diff/tree/5.1.0"
             },
             "funding": [
                 {
@@ -3027,20 +2495,20 @@
                     "type": "github"
                 }
             ],
-            "time": "2024-03-02T07:15:17+00:00"
+            "time": "2023-12-22T10:55:06+00:00"
         },
         {
             "name": "sebastian/environment",
-            "version": "6.1.0",
+            "version": "6.0.1",
             "source": {
                 "type": "git",
                 "url": "https://github.com/sebastianbergmann/environment.git",
-                "reference": "8074dbcd93529b357029f5cc5058fd3e43666984"
-            },
-            "dist": {
-                "type": "zip",
-                "url": "https://api.github.com/repos/sebastianbergmann/environment/zipball/8074dbcd93529b357029f5cc5058fd3e43666984",
-                "reference": "8074dbcd93529b357029f5cc5058fd3e43666984",
+                "reference": "43c751b41d74f96cbbd4e07b7aec9675651e2951"
+            },
+            "dist": {
+                "type": "zip",
+                "url": "https://api.github.com/repos/sebastianbergmann/environment/zipball/43c751b41d74f96cbbd4e07b7aec9675651e2951",
+                "reference": "43c751b41d74f96cbbd4e07b7aec9675651e2951",
                 "shasum": ""
             },
             "require": {
@@ -3055,7 +2523,7 @@
             "type": "library",
             "extra": {
                 "branch-alias": {
-                    "dev-main": "6.1-dev"
+                    "dev-main": "6.0-dev"
                 }
             },
             "autoload": {
@@ -3083,7 +2551,7 @@
             "support": {
                 "issues": "https://github.com/sebastianbergmann/environment/issues",
                 "security": "https://github.com/sebastianbergmann/environment/security/policy",
-                "source": "https://github.com/sebastianbergmann/environment/tree/6.1.0"
+                "source": "https://github.com/sebastianbergmann/environment/tree/6.0.1"
             },
             "funding": [
                 {
@@ -3091,20 +2559,20 @@
                     "type": "github"
                 }
             ],
-            "time": "2024-03-23T08:47:14+00:00"
+            "time": "2023-04-11T05:39:26+00:00"
         },
         {
             "name": "sebastian/exporter",
-            "version": "5.1.2",
+            "version": "5.1.1",
             "source": {
                 "type": "git",
                 "url": "https://github.com/sebastianbergmann/exporter.git",
-                "reference": "955288482d97c19a372d3f31006ab3f37da47adf"
-            },
-            "dist": {
-                "type": "zip",
-                "url": "https://api.github.com/repos/sebastianbergmann/exporter/zipball/955288482d97c19a372d3f31006ab3f37da47adf",
-                "reference": "955288482d97c19a372d3f31006ab3f37da47adf",
+                "reference": "64f51654862e0f5e318db7e9dcc2292c63cdbddc"
+            },
+            "dist": {
+                "type": "zip",
+                "url": "https://api.github.com/repos/sebastianbergmann/exporter/zipball/64f51654862e0f5e318db7e9dcc2292c63cdbddc",
+                "reference": "64f51654862e0f5e318db7e9dcc2292c63cdbddc",
                 "shasum": ""
             },
             "require": {
@@ -3161,7 +2629,7 @@
             "support": {
                 "issues": "https://github.com/sebastianbergmann/exporter/issues",
                 "security": "https://github.com/sebastianbergmann/exporter/security/policy",
-                "source": "https://github.com/sebastianbergmann/exporter/tree/5.1.2"
+                "source": "https://github.com/sebastianbergmann/exporter/tree/5.1.1"
             },
             "funding": [
                 {
@@ -3169,20 +2637,20 @@
                     "type": "github"
                 }
             ],
-            "time": "2024-03-02T07:17:12+00:00"
+            "time": "2023-09-24T13:22:09+00:00"
         },
         {
             "name": "sebastian/global-state",
-            "version": "6.0.2",
+            "version": "6.0.1",
             "source": {
                 "type": "git",
                 "url": "https://github.com/sebastianbergmann/global-state.git",
-                "reference": "987bafff24ecc4c9ac418cab1145b96dd6e9cbd9"
-            },
-            "dist": {
-                "type": "zip",
-                "url": "https://api.github.com/repos/sebastianbergmann/global-state/zipball/987bafff24ecc4c9ac418cab1145b96dd6e9cbd9",
-                "reference": "987bafff24ecc4c9ac418cab1145b96dd6e9cbd9",
+                "reference": "7ea9ead78f6d380d2a667864c132c2f7b83055e4"
+            },
+            "dist": {
+                "type": "zip",
+                "url": "https://api.github.com/repos/sebastianbergmann/global-state/zipball/7ea9ead78f6d380d2a667864c132c2f7b83055e4",
+                "reference": "7ea9ead78f6d380d2a667864c132c2f7b83055e4",
                 "shasum": ""
             },
             "require": {
@@ -3216,14 +2684,14 @@
                 }
             ],
             "description": "Snapshotting of global state",
-            "homepage": "https://www.github.com/sebastianbergmann/global-state",
+            "homepage": "http://www.github.com/sebastianbergmann/global-state",
             "keywords": [
                 "global state"
             ],
             "support": {
                 "issues": "https://github.com/sebastianbergmann/global-state/issues",
                 "security": "https://github.com/sebastianbergmann/global-state/security/policy",
-                "source": "https://github.com/sebastianbergmann/global-state/tree/6.0.2"
+                "source": "https://github.com/sebastianbergmann/global-state/tree/6.0.1"
             },
             "funding": [
                 {
@@ -3231,7 +2699,7 @@
                     "type": "github"
                 }
             ],
-            "time": "2024-03-02T07:19:19+00:00"
+            "time": "2023-07-19T07:19:23+00:00"
         },
         {
             "name": "sebastian/lines-of-code",
@@ -3577,16 +3045,16 @@
         },
         {
             "name": "theseer/tokenizer",
-            "version": "1.2.3",
+            "version": "1.2.2",
             "source": {
                 "type": "git",
                 "url": "https://github.com/theseer/tokenizer.git",
-                "reference": "737eda637ed5e28c3413cb1ebe8bb52cbf1ca7a2"
-            },
-            "dist": {
-                "type": "zip",
-                "url": "https://api.github.com/repos/theseer/tokenizer/zipball/737eda637ed5e28c3413cb1ebe8bb52cbf1ca7a2",
-                "reference": "737eda637ed5e28c3413cb1ebe8bb52cbf1ca7a2",
+                "reference": "b2ad5003ca10d4ee50a12da31de12a5774ba6b96"
+            },
+            "dist": {
+                "type": "zip",
+                "url": "https://api.github.com/repos/theseer/tokenizer/zipball/b2ad5003ca10d4ee50a12da31de12a5774ba6b96",
+                "reference": "b2ad5003ca10d4ee50a12da31de12a5774ba6b96",
                 "shasum": ""
             },
             "require": {
@@ -3615,7 +3083,7 @@
             "description": "A small library for converting tokenized PHP source code into XML and potentially other formats",
             "support": {
                 "issues": "https://github.com/theseer/tokenizer/issues",
-                "source": "https://github.com/theseer/tokenizer/tree/1.2.3"
+                "source": "https://github.com/theseer/tokenizer/tree/1.2.2"
             },
             "funding": [
                 {
@@ -3623,7 +3091,7 @@
                     "type": "github"
                 }
             ],
-            "time": "2024-03-03T12:36:25+00:00"
+            "time": "2023-11-20T00:12:19+00:00"
         }
     ],
     "aliases": [],
