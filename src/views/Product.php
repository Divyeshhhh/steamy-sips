<?php

declare(strict_types=1);

/**
 * @var $product Product product information
 * @var $signed_in_user User
 * @var $default_review string default review text in form
 * @var $default_rating int default rating in form
 * @var $rating_distribution string An array containing the percentages of ratings
 */

use Steamy\Model\Client;
use Steamy\Model\Product;
use Steamy\Model\Review;
use Steamy\Model\User;

?>

<dialog id="my-modal">
    <article>
        <a href="#"
           aria-label="Close"
           class="close"
           data-target="my-modal"
        >
        </a>
        <h3>Item successfully added!</h3>
        <footer>
            <a href="#"
               role="button"
               class="secondary"
               data-target="my-modal"
            >
                Ok
            </a>
            <a href="<?= ROOT ?>/cart"
               role="button"
               data-target="my-modal"
            >
                View cart
            </a>
        </footer>
    </article>
</dialog>

<main class="container">
    <div id="product-info" class="grid">
        <img src="<?= $product->getImgAbsolutePath() ?>" alt="<?= $product->getImgAltText() ?>">
        <div>
            <hgroup>
                <h1><?= $product->getName() ?></h1>
                <h4>Rs <?= $product->getPrice() ?></h4>
                <p>360 calories</p>
            </hgroup>
            <p>
                <?= $product->getDescription() ?>
            </p>
            <form id="product-customization-form" method="post">
                <input type="hidden" value="1" name="quantity">
                <input type="hidden" value="<?= $product->getProductID() ?>" name="product_id">
                <h4>Size options</h4>
                <fieldset>
                    <label for="small">
                        <input type="radio" id="small" name="cupSize" value="small" checked>
                        Small
                    </label>
                    <label for="medium">
                        <input type="radio" id="medium" name="cupSize" value="medium">
                        Medium
                    </label>
                    <label for="large">
                        <input type="radio" id="large" name="cupSize" value="large">
                        Large
                    </label>
                </fieldset>
                <h4>Customizations</h4>
                <label for="milk">
                    Milk
                </label>
                <select id="milk" name="milkType" required>
                    <option value="almond" selected>Almond</option>
                    <option value="coconut">Coconut</option>
                    <option value="oat">Oat</option>
                    <option value="soy">Soy</option>
                </select>
                <button type="submit">Add to cart</button>
            </form>

        </div>
    </div>

    <h2>Customer Reviews (<?= count($product->getReviews()) ?>)</h2>
    <form class="grid" method="post">
        <label>
            <input value="<?= $default_review ?>"
                   required placeholder="Write a new review"
                   name="review_text" type="text"
                <?php
                if (isset($_POST['review_text'])) {
                    echo empty($errors['text']) ? 'aria-invalid=false' : 'aria-invalid=true';
                } ?>
            >
        </label>
        <label>
            <input value="<?= $default_rating ?>"
                   name=" review_rating" required
                   type="number" min="1" max="5"
                   placeholder="Rating"
                <?php
                if (isset($_POST['review_rating'])) {
                    echo empty($errors['rating']) ? 'aria-invalid=false' : 'aria-invalid=true';
                } ?>
            >
        </label>
        <button type="submit" <?= $signed_in_user ? "" : "disabled" ?>>Submit
        </button>
    </form>

    <div style="width: 500px;">
        <canvas id="customer_rating_chart"></canvas>
    </div>

    <label for="filter-by">Filter by</label>
    <select id="filter-by" required>
        <option selected>All reviewers</option>
        <option>Verified purchase only</option>
    </select>
    <div id="reviews">
        <ul>
            <?php

            /**
             * Returns the HTML code for the badge of a review depending on whether review is verified or not
             * @param Review $review Review
             * @return string HTML code of badge
             */
            function getBadge(Review $review): string
            {
                if (Review::isVerified($review->getProductID(), $review->getReviewID())) {
                    return <<< BADGE
                    <div data-tooltip="Verified Purchase" data-placement="left" >
                        <svg xmlns="http://www.w3.org/2000/svg"
                        class="icon-tabler-discount-check-filled"
                        width="24" height="24" viewBox="0 0 24 24" stroke-width="1.5" stroke="currentColor" fill="none"
                         stroke-linecap="round" stroke-linejoin="round"><path stroke="none" d="M0 0h24v24H0z" fill="none"
                         /><path d="M12.01 2.011a3.2 3.2 0 0 1 2.113 .797l.154 .145l.698 .698a1.2 1.2 0 0 0 .71 .341l.135 .008h1a3.2 3.2 0 0 1 3.195 3.018l.005 .182v1c0 .27 .092 .533 .258 .743l.09 .1l.697 .698a3.2 3.2 0 0 1 .147 4.382l-.145 .154l-.698 .698a1.2 1.2 0 0 0 -.341 .71l-.008 .135v1a3.2 3.2 0 0 1 -3.018 3.195l-.182 .005h-1a1.2 1.2 0 0 0 -.743 .258l-.1 .09l-.698 .697a3.2 3.2 0 0 1 -4.382 .147l-.154 -.145l-.698 -.698a1.2 1.2 0 0 0 -.71 -.341l-.135 -.008h-1a3.2 3.2 0 0 1 -3.195 -3.018l-.005 -.182v-1a1.2 1.2 0 0 0 -.258 -.743l-.09 -.1l-.697 -.698a3.2 3.2 0 0 1 -.147 -4.382l.145 -.154l.698 -.698a1.2 1.2 0 0 0 .341 -.71l.008 -.135v-1l.005 -.182a3.2 3.2 0 0 1 3.013 -3.013l.182 -.005h1a1.2 1.2 0 0 0 .743 -.258l.1 -.09l.698 -.697a3.2 3.2 0 0 1 2.269 -.944zm3.697 7.282a1 1 0 0 0 -1.414 0l-3.293 3.292l-1.293 -1.292l-.094 -.083a1 1 0 0 0 -1.32 1.497l2 2l.094 .083a1 1 0 0 0 1.32 -.083l4 -4l.083 -.094a1 1 0 0 0 -.083 -1.32z" stroke-width="0" fill="currentColor" />
                         </svg>
                    </div>
                BADGE;
                }
                return <<< BADGE
                    <div data-tooltip="This user did not buy the product" data-placement="left" >
                    <svg  xmlns="http://www.w3.org/2000/svg"  width="24"  height="24"  viewBox="0 0 24 24"
                      fill="none"  stroke="red"  stroke-width="2"  stroke-linecap="round"  stroke-linejoin="round"  class="icon icon-tabler icons-tabler-outline icon-tabler-alert-octagon"><path stroke="none" d="M0 0h24v24H0z" fill="none"/><path d="M12.802 2.165l5.575 2.389c.48 .206 .863 .589 1.07 1.07l2.388 5.574c.22 .512 .22 1.092 0 1.604l-2.389 5.575c-.206 .48 -.589 .863 -1.07 1.07l-5.574 2.388c-.512 .22 -1.092 .22 -1.604 0l-5.575 -2.389a2.036 2.036 0 0 1 -1.07 -1.07l-2.388 -5.574a2.036 2.036 0 0 1 0 -1.604l2.389 -5.575c.206 -.48 .589 -.863 1.07 -1.07l5.574 -2.388a2.036 2.036 0 0 1 1.604 0z" /><path d="M12 8v4" /><path d="M12 16h.01" /></svg>
                    </div>
                BADGE;
            }

            /**
             * Returns the HTML code for the rating in terms of stars
             * @param Review $review
             * @return string
             */
            function getStars(Review $review): string
            {
                $checked_stars = $review->getRating();
                $unchecked_stars = 5 - $checked_stars;
                $html = "";

                while ($checked_stars > 0) {
                    $html .= <<< EOL
                        <svg xmlns="http://www.w3.org/2000/svg"  width="24"  height="24"  viewBox="0 0 24 24"
                          fill="none"  stroke="currentColor"  stroke-width="2"  stroke-linecap="round"
                            stroke-linejoin="round"  class="fill-star icon icon-tabler icons-tabler-outline icon-tabler-star">
                            <path stroke="none" d="M0 0h24v24H0z" fill="none"/><path d="M12 17.75l-6.172 3.245l1.179 -6.873l-5 -4.867l6.9 -1l3.086 -6.253l3.086 6.253l6.9 1l-5 4.867l1.179 6.873z" /></svg>
                    EOL;
                    $checked_stars--;
                }


                while ($unchecked_stars > 0) {
                    $html .= <<< EOL
                        <svg  xmlns="http://www.w3.org/2000/svg"  width="24"  height="24"  viewBox="0 0 24 24"
                          fill="none"  stroke="currentColor"  stroke-width="2"  stroke-linecap="round"
                            stroke-linejoin="round"  class="icon icon-tabler icons-tabler-outline icon-tabler-star">
                            <path stroke="none" d="M0 0h24v24H0z" fill="none"/><path d="M12 17.75l-6.172 3.245l1.179 -6.873l-5 -4.867l6.9 -1l3.086 -6.253l3.086 6.253l6.9 1l-5 4.867l1.179 6.873z" /></svg>
                    EOL;
                    $unchecked_stars--;
                }
                return $html;
            }

            /**
             * Returns the HTML code to display a review and its children.
             * @param Review $review
             * @return void
             */
            function recurse(Review $review): void
            {
                $reply_link = ROOT . "/reply/" . "id=?";
                $date = $review->getDate()->format('d M Y');
                $text = $review->getText();
                $author = Client::getByID($review->getUserID())->getFullName();
                $verified_badge = getBadge($review);
                $rating_stars = getStars($review);


                echo <<<EOL
                <li>
                <article>
                    $verified_badge
                    $rating_stars
                   <hgroup> 
                        <h5>$author</h5>
                        <h6 class="review-date">$date</h6>
                   </hgroup>
                   
                    <p>$text</p>
                    <a data-tooltip="Reply" data-placement="right" href= "$reply_link">
                         <svg xmlns="http://www.w3.org/2000/svg" class="icon icon-tabler icon-tabler-message-reply"
                         width="24" height="24" viewBox="0 0 24 24" stroke-width="2" stroke="currentColor" fill="none"
                          stroke-linecap="round" stroke-linejoin="round"><path stroke="none" d="M0 0h24v24H0z"
                           fill="none"/><path d="M18 4a3 3 0 0 1 3 3v8a3 3 0 0 1 -3 3h-5l-5 3v-3h-2a3 3 0 0 1 -3 -3v-8a3 3 0 0 1 3 -3h12z" />
                           <path d="M11 8l-3 3l3 3" /><path d="M16 11h-8" />
                         </svg>
                    </a>

                </article>
                EOL;

                // print child comments if any
                if (isset($review->children)) {
                    foreach ($review->children as $child_comment) {
                        echo "<ul>";
                        recurse($child_comment);
                        echo "</ul>";
                    }
                }

                echo "</li>";
            }

            // print top-level comments
            $reviews = $product->getReviews();
            foreach ($reviews as $review) {
                recurse($review);
            }
            ?>
        </ul>

    </div>
</main>

<<<<<<< HEAD
<script type="module" src="<?= ROOT ?>/js/add-to-cart.js"></script>
=======
<script>
  const labels = ["5 star", "4 star", "3 star", "2 star", "1 star"];
  const data = {
    labels: labels,
    datasets: [
      {
        axis: "y",
        label: "Percentage",
        data: <?= $rating_distribution?>,
        fill: true,
        backgroundColor: "rgb(255, 159, 64)",
        borderWidth: 1,
      }],
  };

  const config = {
    type: "bar",
    data,
    options: {
      indexAxis: "y",
    },
  };

  document.addEventListener("DOMContentLoaded", () => {
    new Chart(
        document.getElementById("customer_rating_chart"), config,
    );
  });

</script>
>>>>>>> 69a8e56b
<|MERGE_RESOLUTION|>--- conflicted
+++ resolved
@@ -252,10 +252,9 @@
     </div>
 </main>
 
-<<<<<<< HEAD
 <script type="module" src="<?= ROOT ?>/js/add-to-cart.js"></script>
-=======
-<script>
+
+<script defer>
   const labels = ["5 star", "4 star", "3 star", "2 star", "1 star"];
   const data = {
     labels: labels,
@@ -284,5 +283,4 @@
     );
   });
 
-</script>
->>>>>>> 69a8e56b
+</script>