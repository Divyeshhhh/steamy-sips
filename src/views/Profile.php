--- conflicted
+++ resolved
@@ -3,16 +3,11 @@
 declare(strict_types=1);
 
 /**
- * The following attributes are defined in controllers/Profile.php
+ * The following attributes are defined in controllers/Profile.php:
  *
-<<<<<<< HEAD
  * @var Client $client signed in client
  * @var Order[] $orders array of orders
-=======
- * @var $client Client signed in client
- * @var $show_account_deletion_confirmation bool Whether to display a confirmation dialog for account deletion
- * @var $orders array array of orders
->>>>>>> accbdcc6
+ * @var bool $show_account_deletion_confirmation Whether to display a confirmation dialog for account deletion
  */
 
 use Steamy\Model\Client;
@@ -210,12 +205,8 @@
         },
     );
   });
-
-
-<<<<<<< HEAD
 </script>
-=======
-</script>
+
 <?php
 if ($show_account_deletion_confirmation) : ?>
     <dialog open>
@@ -231,5 +222,4 @@
         </article>
     </dialog>
 <?php
-endif; ?>
->>>>>>> accbdcc6
+endif; ?>