--- conflicted
+++ resolved
@@ -109,26 +109,25 @@
                         <td>$date</td>
                         <td>$status</td>
                         <td>\$$totalPrice</td>
-<<<<<<< HEAD
-                        <td class="grid">
-                            <button>cancel</button>
-                            <a href="/orders/$id"><button type="button">View</button></a>
-=======
 
                         <td>
                             <form style="display: flex; gap:1em;" method="post">
+                                <a href="/orders/$id"><button type="button">View</button></a>
                                 <input type="hidden" name="order_id" value="$id">
                                 <button type="submit" name="cancel_order" $cancelDisabled>Cancel</button>
                                 <button type="submit" name="reorder">Reorder</button>
                             </form>
->>>>>>> e47e79f6
                         </td>
                     </tr>
                     EOL;
                 }
+
                 ?>
+
+
             </table>
         </figure>
+
     </div>
 
     <div id="Settings" class="tabcontent">
@@ -175,6 +174,7 @@
                 <form>
                     <button type="submit" name="account_delete_submit">Delete</button>
                 </form>
+
             </article>
         </div>
     </div>
