<?php

declare(strict_types=1);

namespace Steamy\Model;

use Exception;
use Steamy\Core\Model;
use Steamy\Core\Utility;

class Product
{
    use Model;

<<<<<<< HEAD
    protected string $table = 'product';

    private int $product_id;
=======
    private ?int $product_id = null;
>>>>>>> cd86f47e
    private string $name;
    private int $calories;
    private int $stock_level;
    private string $img_url;
    private string $img_alt_text;
    private string $category;
    private float $price;
    private string $description;

<<<<<<< HEAD
    public function __construct(
        string $name,
        int $calories,
        int $stock_level,
        string $img_url,
        string $img_alt_text,
        string $category,
        float $price,
        string $description
    ) {
        $this->product_id = -1; // product_id of a new product is determined by database
        $this->name = $name;
        $this->calories = $calories;
        $this->stock_level = $stock_level;
        $this->img_url = $img_url;
        $this->img_alt_text = $img_alt_text;
        $this->category = $category;
        $this->price = $price;
        $this->description = $description;
    }

    public static function getByID(int $product_id): false|Product
    {
        $query = "SELECT * FROM product where product_id = :product_id";
        $record = self::get_row($query, ['product_id' => $product_id]);

        if (!$record) {
            return false;
        }

        $product_obj = new Product(
            $record->name,
            $record->calories,
            $record->stock_level,
            $record->img_url,
            $record->img_alt_text,
            $record->category,
            (float)$record->price,
            $record->description
        );

        $product_obj->setProductID($record->product_id);
        return $product_obj;
    }

    public static function getCategories(): array
    {
        $query = "SELECT category FROM product";
        $result = self::query($query);

        if (empty($result)) {
            return [];
        }

        $callback = fn($obj): string => $obj->category;

        return array_map($callback, $result);
=======
    public function __construct(string $name, int $calories, int $stock_level, string $img_url, string $image_alt_text, string $category, float $price, string $description)
    {
        $this->name = $name;
        $this->calories = $calories;
        $this->stock_level = $stock_level;
        $this->img_url = $img_url;
        $this->image_alt_text = $image_alt_text;
        $this->category = $category;
        $this->price = $price;
        $this->description = $description;
>>>>>>> cd86f47e
    }

    public function toArray(): array
    {
        return
            [
                'product_id' => $this->product_id,
                'name' => $this->name,
                'calories' => $this->calories,
                'stock_level' => $this->stock_level,
                'img_url' => $this->img_url,
                'img_alt_text' => $this->img_alt_text,
                'category' => $this->category,
                'price' => $this->price,
                'description' => $this->description
            ];
    }

    /**
     * @return array An array of Product objects
     */
    public static function getAll(): array
    {
        $query = "SELECT * FROM product";
        $results = self::query($query);

        // convert results to an array of Product
        $products = [];
        foreach ($results as $result) {
            $obj = new Product(
                $result->name,
                $result->calories,
                $result->stock_level,
                $result->img_url,
                $result->img_alt_text,
                $result->category,
                (float)$result->price,
                $result->description
            );
            $obj->setProductID($result->product_id);
            $products[] = $obj;
        }
        return $products;
    }

    public function getProductID(): int
    {
        return $this->product_id;
    }

    public function setProductID(int $product_id): void
    {
        $this->product_id = $product_id;
    }

    public function getName(): string
    {
        return $this->name;
    }

    public function setName(string $name): void
    {
        $this->name = $name;
    }

    public function getCalories(): int
    {
        return $this->calories;
    }

    public function setCalories(int $calories): void
    {
        $this->calories = $calories;
    }

    public function getStockLevel(): int
    {
        return $this->stock_level;
    }

    public function setStockLevel(int $stock_level): void
    {
        $this->stock_level = $stock_level;
    }

    /**
     * @return string Absolute URL of image
     */
    public function getImgAbsolutePath(): string
    {
        return ROOT . "/assets/img/product/" . $this->img_url;
    }

    /**
     * @return string Path to image relative to image folder
     */
    public function getImgRelativePath(): string
    {
        return $this->img_url;
    }

    public function setImgUrl(string $img_url): void
    {
        $this->img_url = $img_url;
    }

    public function getImgAltText(): string
    {
        return $this->img_alt_text;
    }

    public function setImgAltText(string $img_alt_text): void
    {
        $this->img_alt_text = $img_alt_text;
    }

    public function getCategory(): string
    {
        return $this->category;
    }

    public function setCategory(string $category): void
    {
        $this->category = $category;
    }

    public function getPrice(): float
    {
        return $this->price;
    }

    public function setPrice(float $price): void
    {
        $this->price = $price;
    }

    public function getDescription(): string
    {
        return $this->description;
    }

    public function setDescription(string $description): void
    {
        $this->description = $description;
    }

    public function save(): void
    {
        // If attributes of the object are invalid, exit
        if (count($this->validate()) > 0) {
            Utility::show($this->validate());
            return;
        }

        // Get data to be inserted into the product table
        $productData = $this->toArray();
        unset($productData['product_id']); // Remove product_id as it's auto-incremented

        // Perform insertion to the product table
        $this->insert($productData, 'product');
    }

    public function validate(): array
    {
        $errors = [];

        // Validate name
        if (empty($this->name)) {
            $errors['name'] = "Product name is required";
        }

        // Validate calories
        if ($this->calories < 0) {
            $errors['calories'] = "Calories must be non-negative";
        }

        // Validate stock level
        if ($this->stock_level < 0) {
            $errors['stock_level'] = "Stock level must be non-negative";
        }

        // Validate img_url
        if (!preg_match('/\.(png|jpeg|avif)$/', $this->img_url)) {
            $errors['img_url'] = "Image URL must end with .png, .jpeg, or .avif";
        }

        // Validate img_alt_text
        $altTextLength = strlen($this->img_alt_text);
        if ($altTextLength < 5 || $altTextLength > 150) {
            $errors['img_alt_text'] = "Image alternative text must be between 5 and 150 characters";
        }

        // Validate category
        if (strlen($this->category) === 0) {
            $errors['category'] = "Category must have length greater than 0";
        }

        // Validate price
        if ($this->price <= 0) {
            $errors['price'] = "Price must be greater than 0";
        }

        // Validate description
        if (strlen($this->description) === 0) {
            $errors['description'] = "Description must have length greater than 0";
        }

        return $errors;
    }


    /**
     * Returns all reviews for product
     *
     * @return Review[] An array of Review objects
     * @throws Exception
     */
    public function getReviews(): array
    {
        // Initialize an empty array to store review objects
        $reviews = [];

        // Query the database for reviews related to this product
        $query = "SELECT * FROM review WHERE product_id = :product_id";
        $params = ['product_id' => $this->product_id];

        try {
            $reviewRecords = $this->query($query, $params);
        } catch (Exception $e) {
            error_log('Error fetching reviews: ' . $e->getMessage());
            return $reviews;
        }

        // Iterate through the retrieved review records and create Review objects
        foreach ($reviewRecords as $record) {
            // Create a new Review object and add it to the reviews array
            $review = new Review($record->review_id);
            $reviews[] = $review;
        }

        return $reviews;
    }

    /**
     * Returns an array of reviews where each review has a
     * `children` attribute but no `parent_review_id` attribute.
     * The `children` attribute contains an arrays of reviews who are children
     * of the current review.
     *
     * @return array An array of reviews in nested format
     */
    public function getNestedReviews(): array
    {
        // Fetch all reviews for the given product ID
        $reviews = $this->query(
            "SELECT * FROM review WHERE product_id = :product_id",
            ['product_id' => $this->product_id]
        );

        // Create an associative array to store reviews by their review_id
        $reviewMap = [];
        foreach ($reviews as $review) {
            $reviewMap[$review->review_id] = $review;
            $reviewMap[$review->review_id]->children = [];
        }

        // Populate the children array for each review based on parent_review_id
        foreach ($reviews as $review) {
            if ($review->parent_review_id !== null) {
                // Add the review as a child to its parent review
                $reviewMap[$review->parent_review_id]->children[] = $reviewMap[$review->review_id];
            }
        }

        // Filter out reviews that have a parent (i.e., retain only root-level reviews)
        $nestedReviews = array_filter($reviewMap, function ($review) {
            return $review->parent_review_id === null;
        });

        // Reset the keys of the array to maintain continuity
        return array_values($nestedReviews);
    }
}<|MERGE_RESOLUTION|>--- conflicted
+++ resolved
@@ -12,13 +12,8 @@
 {
     use Model;
 
-<<<<<<< HEAD
     protected string $table = 'product';
-
     private int $product_id;
-=======
-    private ?int $product_id = null;
->>>>>>> cd86f47e
     private string $name;
     private int $calories;
     private int $stock_level;
@@ -28,7 +23,6 @@
     private float $price;
     private string $description;
 
-<<<<<<< HEAD
     public function __construct(
         string $name,
         int $calories,
@@ -86,18 +80,6 @@
         $callback = fn($obj): string => $obj->category;
 
         return array_map($callback, $result);
-=======
-    public function __construct(string $name, int $calories, int $stock_level, string $img_url, string $image_alt_text, string $category, float $price, string $description)
-    {
-        $this->name = $name;
-        $this->calories = $calories;
-        $this->stock_level = $stock_level;
-        $this->img_url = $img_url;
-        $this->image_alt_text = $image_alt_text;
-        $this->category = $category;
-        $this->price = $price;
-        $this->description = $description;
->>>>>>> cd86f47e
     }
 
     public function toArray(): array
