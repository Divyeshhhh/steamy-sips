<?php

declare(strict_types=1);

namespace Steamy\Model;

use Exception;
use Steamy\Core\Model;
use Steamy\Core\Utility;

class Product
{
    use Model;

    protected string $table = 'product';
    private int $product_id;
    private string $name;
    private int $calories;
    private int $stock_level;
    private string $img_url;
    private string $img_alt_text;
    private string $category;
    private float $price;
    private string $description;

    public function __construct(
        string $name,
        int $calories,
        int $stock_level,
        string $img_url,
        string $img_alt_text,
        string $category,
        float $price,
        string $description
    ) {
        $this->product_id = -1; // product_id of a new product is determined by database
        $this->name = $name;
        $this->calories = $calories;
        $this->stock_level = $stock_level;
        $this->img_url = $img_url;
        $this->img_alt_text = $img_alt_text;
        $this->category = $category;
        $this->price = $price;
        $this->description = $description;
    }

    public static function getByID(int $product_id): false|Product
    {
        $query = "SELECT * FROM product where product_id = :product_id";
        $record = self::get_row($query, ['product_id' => $product_id]);

        if (!$record) {
            return false;
        }

        $product_obj = new Product(
            $record->name,
            $record->calories,
            $record->stock_level,
            $record->img_url,
            $record->img_alt_text,
            $record->category,
            (float)$record->price,
            $record->description
        );

        $product_obj->setProductID($record->product_id);
        return $product_obj;
    }

    public static function getCategories(): array
    {
        $query = "SELECT category FROM product";
        $result = self::query($query);

        if (empty($result)) {
            return [];
        }

        $callback = fn($obj): string => $obj->category;

        return array_map($callback, $result);
    }

    public function toArray(): array
    {
        return
            [
                'product_id' => $this->product_id,
                'name' => $this->name,
                'calories' => $this->calories,
                'stock_level' => $this->stock_level,
                'img_url' => $this->img_url,
                'img_alt_text' => $this->img_alt_text,
                'category' => $this->category,
                'price' => $this->price,
                'description' => $this->description
            ];
    }

    /**
     * @return array An array of Product objects
     */
    public static function getAll(): array
    {
        $query = "SELECT * FROM product";
        $results = self::query($query);

        // convert results to an array of Product
        $products = [];
        foreach ($results as $result) {
            $obj = new Product(
                $result->name,
                $result->calories,
                $result->stock_level,
                $result->img_url,
                $result->img_alt_text,
                $result->category,
                (float)$result->price,
                $result->description
            );
            $obj->setProductID($result->product_id);
            $products[] = $obj;
        }
        return $products;
    }

    public function getProductID(): int
    {
        return $this->product_id;
    }

    public function setProductID(int $product_id): void
    {
        $this->product_id = $product_id;
    }

    public function getName(): string
    {
        return $this->name;
    }

    public function setName(string $name): void
    {
        $this->name = $name;
    }

    public function getCalories(): int
    {
        return $this->calories;
    }

    public function setCalories(int $calories): void
    {
        $this->calories = $calories;
    }

    public function getStockLevel(): int
    {
        return $this->stock_level;
    }

    public function setStockLevel(int $stock_level): void
    {
        $this->stock_level = $stock_level;
    }

    /**
     * @return string Absolute URL of image
     */
    public function getImgAbsolutePath(): string
    {
        return ROOT . "/assets/img/product/" . $this->img_url;
    }

    /**
     * @return string Path to image relative to image folder
     */
    public function getImgRelativePath(): string
    {
        return $this->img_url;
    }

    public function setImgUrl(string $img_url): void
    {
        $this->img_url = $img_url;
    }

    public function getImgAltText(): string
    {
        return $this->img_alt_text;
    }

    public function setImgAltText(string $img_alt_text): void
    {
        $this->img_alt_text = $img_alt_text;
    }

    public function getCategory(): string
    {
        return $this->category;
    }

    public function setCategory(string $category): void
    {
        $this->category = $category;
    }

    public function getPrice(): float
    {
        return $this->price;
    }

    public function setPrice(float $price): void
    {
        $this->price = $price;
    }

    public function getDescription(): string
    {
        return $this->description;
    }

    public function setDescription(string $description): void
    {
        $this->description = $description;
    }

    public function save(): void
    {
        // If attributes of the object are invalid, exit
        if (count($this->validate()) > 0) {
            Utility::show($this->validate());
            return;
        }

        // Get data to be inserted into the product table
        $productData = $this->toArray();
        unset($productData['product_id']); // Remove product_id as it's auto-incremented

        // Perform insertion to the product table
        $this->insert($productData, 'product');
    }

    public function getAverageRating(): float
    {
<<<<<<< HEAD
        // Ensure that $product_id is initialized
        if (!isset($this->product_id)) {
            return 0; // Return 0 if $product_id is not set
        }

        // Query the database to calculate the average rating
        $query = "SELECT AVG(rating) AS average_rating
=======
    // Query the database to calculate the average rating
    $query = "SELECT AVG(rating) AS average_rating
>>>>>>> 9118a3f1
              FROM review
              WHERE product_id = :product_id AND parent_review_id IS NULL"; // Exclude child reviews
        $params = ['product_id' => $this->product_id];

        try {
            $result = $this->query($query, $params);
        } catch (Exception $e) {
            error_log('Error fetching average rating: ' . $e->getMessage());
            return 0; // Return 0 if there's an error fetching the rating
        }

        // Extract the average rating from the result array
        if (!empty($result)) {
            $averageRating = $result[0]->average_rating;
            return $averageRating !== null ? round($averageRating, 2) : 0; // Round to two decimal places
        }

        return 0; // No reviews, return 0 as the average rating
    }
<<<<<<< HEAD
=======
     
>>>>>>> 9118a3f1


    public function validate(): array
    {
        $errors = [];

        // Validate name
        if (empty($this->name)) {
            $errors['name'] = "Product name is required";
        }

        // Validate calories
        if ($this->calories < 0) {
            $errors['calories'] = "Calories must be non-negative";
        }

        // Validate stock level
        if ($this->stock_level < 0) {
            $errors['stock_level'] = "Stock level must be non-negative";
        }

        // Validate img_url
        if (!preg_match('/\.(png|jpeg|avif)$/', $this->img_url)) {
            $errors['img_url'] = "Image URL must end with .png, .jpeg, or .avif";
        }

        // Validate img_alt_text
        $altTextLength = strlen($this->img_alt_text);
        if ($altTextLength < 5 || $altTextLength > 150) {
            $errors['img_alt_text'] = "Image alternative text must be between 5 and 150 characters";
        }

        // Validate category
        if (strlen($this->category) === 0) {
            $errors['category'] = "Category must have length greater than 0";
        }

        // Validate price
        if ($this->price <= 0) {
            $errors['price'] = "Price must be greater than 0";
        }

        // Validate description
        if (strlen($this->description) === 0) {
            $errors['description'] = "Description must have length greater than 0";
        }

        return $errors;
    }


<<<<<<< HEAD
    /**
     * Returns all reviews for product.
     *
     * @return Review[] An array of Review objects
     */
    public function getReviews(bool $orderByDate = true): array
    {
        // Initialize an empty array to store review objects
        $reviews = [];

        // Query the database for reviews related to this product
        $query = "SELECT * FROM review WHERE product_id = :product_id";

        if ($orderByDate) {
            $query .= ' ORDER BY date;';
        }

        $params = ['product_id' => $this->product_id];

        try {
            $reviewRecords = $this->query($query, $params);
        } catch (Exception $e) {
            error_log('Error fetching reviews: ' . $e->getMessage());
            return $reviews;
        }

        if (empty($reviewRecords)) {
            return [];
        }

        // Iterate through the retrieved review records and create Review objects
        foreach ($reviewRecords as $result) {
            // convert date to DateTime object
            $date_obj = null;
            try {
                $date_obj = new \DateTime($result->date);
            } catch (Exception $e) {
                error_log('Error converting date: ' . $e->getMessage());
            }

            // Create a new Review object and add it to the reviews array
            $review = new Review(
                $result->user_id,
                $result->product_id,
                $result->parent_review_id,
                $result->text,
                $result->rating,
                $date_obj,
            );
            $reviews[] = $review;
        }
=======
/**
 * Returns all reviews for the product.
 *
 * @return Review[] An array of Review objects representing the reviews for the product.
 */
public function getReviews(): array
{
    // Initialize an empty array to store review objects
    $reviews = [];

    // Query the database for reviews related to this product
    $query = "SELECT * FROM review WHERE product_id = :product_id";
    $params = ['product_id' => $this->product_id];
>>>>>>> 9118a3f1

    try {
        $reviewRecords = $this->query($query, $params);
    } catch (Exception $e) {
        error_log('Error fetching reviews: ' . $e->getMessage());
        return $reviews;
    }

    // Iterate through the retrieved review records and create Review objects
    foreach ($reviewRecords as $record) {
        // Create a new Review object and add it to the reviews array
        $review = new Review(
            $record->user_id,
            $record->product_id,
            $record->parent_review_id,
            $record->text,
            $record->rating,
            $record->date
        );
        $review->setReviewID($record->review_id); // Set the review ID
        $reviews[] = $review;
    }

    return $reviews;
}
    /**
     * Returns an array of reviews where each review has a
     * `children` attribute but no `parent_review_id` attribute.
     * The `children` attribute contains an arrays of reviews who are children
     * of the current review.
     *
     * @return array An array of reviews in nested format
     */
    public function getNestedReviews(): array
    {
        // Fetch all reviews for the given product ID
        $reviews = $this->query(
            "SELECT * FROM review WHERE product_id = :product_id",
            ['product_id' => $this->product_id]
        );

        // Create an associative array to store reviews by their review_id
        $reviewMap = [];
        foreach ($reviews as $review) {
            $reviewMap[$review->review_id] = $review;
            $reviewMap[$review->review_id]->children = [];
        }

        // Populate the children array for each review based on parent_review_id
        foreach ($reviews as $review) {
            if ($review->parent_review_id !== null) {
                // Add the review as a child to its parent review
                $reviewMap[$review->parent_review_id]->children[] = $reviewMap[$review->review_id];
            }
        }

        // Filter out reviews that have a parent (i.e., retain only root-level reviews)
        $nestedReviews = array_filter($reviewMap, function ($review) {
            return $review->parent_review_id === null;
        });

        // Reset the keys of the array to maintain continuity
        return array_values($nestedReviews);
    }

   /**
     * Returns an associative array containing the distribution of ratings for the product.
     * The key is the rating value (1 to 5) and the value is the percentage of reviews with that rating.
     * 
     * @return array An associative array representing the rating distribution
    */
      public function getRatingDistribution(): array
      {
         // Query the database to get the percentage distribution of ratings
              $query = "SELECT rating, 
                                    COUNT(*) * 100.0 / (SELECT COUNT(*) FROM review WHERE product_id = :product_id) AS percentage
                         FROM review
                         WHERE product_id = :product_id
                         GROUP BY rating";
             $params = ['product_id' => $this->product_id];

    try {
        $result = $this->query($query, $params);
    } catch (Exception $e) {
        error_log('Error fetching rating distribution: ' . $e->getMessage());
        return []; // Return empty array on error
    }

    // Initialize the distribution array
    $distribution = [];

    // Populate the distribution array with rating and percentage
    foreach ($result as $row) {
        $rating = $row->rating;
        $percentage = round($row->percentage, 1); // Round to 1 decimal place
        $distribution[$rating] = $percentage;
    }

    return $distribution;
    }

}<|MERGE_RESOLUTION|>--- conflicted
+++ resolved
@@ -244,7 +244,6 @@
 
     public function getAverageRating(): float
     {
-<<<<<<< HEAD
         // Ensure that $product_id is initialized
         if (!isset($this->product_id)) {
             return 0; // Return 0 if $product_id is not set
@@ -252,10 +251,6 @@
 
         // Query the database to calculate the average rating
         $query = "SELECT AVG(rating) AS average_rating
-=======
-    // Query the database to calculate the average rating
-    $query = "SELECT AVG(rating) AS average_rating
->>>>>>> 9118a3f1
               FROM review
               WHERE product_id = :product_id AND parent_review_id IS NULL"; // Exclude child reviews
         $params = ['product_id' => $this->product_id];
@@ -275,11 +270,6 @@
 
         return 0; // No reviews, return 0 as the average rating
     }
-<<<<<<< HEAD
-=======
-     
->>>>>>> 9118a3f1
-
 
     public function validate(): array
     {
@@ -329,8 +319,6 @@
         return $errors;
     }
 
-
-<<<<<<< HEAD
     /**
      * Returns all reviews for product.
      *
@@ -382,46 +370,7 @@
             );
             $reviews[] = $review;
         }
-=======
-/**
- * Returns all reviews for the product.
- *
- * @return Review[] An array of Review objects representing the reviews for the product.
- */
-public function getReviews(): array
-{
-    // Initialize an empty array to store review objects
-    $reviews = [];
-
-    // Query the database for reviews related to this product
-    $query = "SELECT * FROM review WHERE product_id = :product_id";
-    $params = ['product_id' => $this->product_id];
->>>>>>> 9118a3f1
-
-    try {
-        $reviewRecords = $this->query($query, $params);
-    } catch (Exception $e) {
-        error_log('Error fetching reviews: ' . $e->getMessage());
-        return $reviews;
-    }
-
-    // Iterate through the retrieved review records and create Review objects
-    foreach ($reviewRecords as $record) {
-        // Create a new Review object and add it to the reviews array
-        $review = new Review(
-            $record->user_id,
-            $record->product_id,
-            $record->parent_review_id,
-            $record->text,
-            $record->rating,
-            $record->date
-        );
-        $review->setReviewID($record->review_id); // Set the review ID
-        $reviews[] = $review;
-    }
-
-    return $reviews;
-}
+  
     /**
      * Returns an array of reviews where each review has a
      * `children` attribute but no `parent_review_id` attribute.
