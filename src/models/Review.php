<?php

declare(strict_types=1);

namespace Steamy\Model;

use DateTime;
use Exception;
use Steamy\Core\Model;
use Steamy\Core\Utility;

class Review
{
    use Model;

<<<<<<< HEAD
    private ?int $product_id;
    private ?int $user_id;
    private ?int $parent_review_id; // a top-level review does not have a parent
=======
>>>>>>> 348d5200
    private int $review_id;
    private int $product_id;

    /**
     * ID of client who wrote the review
     * @var int
     */
    private int $client_id;
    private string $text;
    private int $rating;
    private Datetime $created_date;
    public const MAX_RATING = 5;
    public const MIN_RATING = 1;

    public function __construct(
<<<<<<< HEAD
        ?int $user_id,
        ?int $product_id,
        ?int $parent_review_id,
        string $text,
        int $rating,
        DateTime $date
=======
        ?int $review_id = null,
        ?int $product_id = null,
        ?int $client_id = null,
        ?string $text = '',
        ?int $rating = null,
        ?DateTime $created_date = null
>>>>>>> 348d5200
    ) {
        $this->review_id = $review_id ?? -1;
        $this->product_id = $product_id ?? -1;
        $this->client_id = $client_id ?? -1;
        $this->text = $text ?? '';
        $this->rating = $rating ?? 0;
        $this->created_date = $created_date ?? new DateTime();
    }

    public function toArray(): array
    {
        return [
<<<<<<< HEAD
            'user_id' => $this->user_id,
            'review_id' => $this->review_id,
            'product_id' => $this->product_id,
            'parent_review_id' => $this->parent_review_id,
            'text' => $this->text,
            'date' => $this->date,
            'rating' => $this->rating
=======
            'review_id' => $this->review_id,
            'product_id' => $this->product_id,
            'client_id' => $this->client_id,
            'text' => $this->text,
            'rating' => $this->rating,
            'created_date' => $this->created_date->format('Y-m-d H:i:s'),
>>>>>>> 348d5200
        ];
    }

    /**
     * Retrieves a review by its ID.
     *
     * @param int $review_id The ID of the review to retrieve.
     * @return Review|null The review object if found, otherwise null.
     */
    public static function getByID(int $review_id): ?Review
    {
        if (empty($review_id) || $review_id < 0) {
            return null;
        }

        $query = "SELECT * FROM review WHERE review_id = :id";
        $params = ['id' => $review_id];

<<<<<<< HEAD
        try {
            $result = Review::query($query, $params); // Execute the query
            if (!empty($result)) {
                $date = new DateTime($result[0]->date);
                // Create a new Review object using the retrieved data
                $review = new Review(
                    $result[0]->user_id,
                    $result[0]->product_id,
                    $result[0]->parent_review_id,
                    $result[0]->text,
                    $result[0]->rating,
                    $date
                );
                $review->setReviewID($review_id); // Set the review ID
                return $review;
            }
        } catch (Exception $e) {
            throw new Exception("Error fetching review: " . $e->getMessage());
=======
        $result = Review::query($query, $params);

        if (empty($result)) {
            return null;
>>>>>>> 348d5200
        }

        $result = $result[0];

        return new Review(
            review_id: $result->review_id,
            product_id: $result->product_id,
            client_id: $result->client_id,
            text: $result->text,
            rating: $result->rating,
            created_date: Utility::stringToDate($result->created_date)
        );
    }

    public function getReviewID(): int
    {
        return $this->review_id;
    }

    public function setReviewID(int $review_id): void
    {
        $this->review_id = $review_id;
    }

<<<<<<< HEAD
    public function getUserID(): ?int
=======
    public function getClientID(): int
>>>>>>> 348d5200
    {
        return $this->client_id;
    }

    public function setClientID(int $client_id): void
    {
        $this->review_id = $client_id;
    }

    public function getProductID(): ?int
    {
        return $this->product_id;
    }

    public function setProductID(int $productID): void
    {
        $this->product_id = $productID;
    }

    public function getText(): string
    {
        return $this->text;
    }

    public function setText(string $text): void
    {
        $this->text = $text;
    }

    public function getRating(): int
    {
        return $this->rating;
    }

    public function setRating(int $rating): void
    {
        $this->rating = $rating;
    }

    public function getCreatedDate(): DateTime
    {
        return $this->created_date;
    }

    public function setCreatedDate(DateTime $created_date): void
    {
        $this->created_date = $created_date;
    }

    /**
     * Saves review to database if attributes are valid. review_id and created_date attributes
     * are automatically set by database and any set values are ignored.
     * @return bool
     */
    public function save(): bool
    {
        // If attributes of the object are invalid, exit
        if (count($this->validate()) > 0) {
<<<<<<< HEAD
            return;
=======
            return false;
>>>>>>> 348d5200
        }

        // Get data to be inserted into the review table
        $reviewData = $this->toArray();

        // Remove review_id as it is auto-incremented in database
        unset($reviewData['review_id']);

        unset($reviewData['created_date']); // let database handle creation date

        // Perform insertion to the review table
        try {
            $this->insert($reviewData, 'review');
            return true;
        } catch (Exception) {
            return false;
        }
    }

    public function validate(): array
    {
        $errors = [];

        if (empty($this->text) || strlen($this->text) < 2) {
            $errors['text'] = 'Review text must have at least 2 characters';
          }

<<<<<<< HEAD
        if ($this->rating < 1 || $this->rating > 5){
            $errors['rating'] = "Rating must be between 1 and 5";
=======
        if (!filter_var($this->rating, FILTER_VALIDATE_INT, [
            "options" => [
                "min_range" => Review::MIN_RATING,
                "max_range" => Review::MAX_RATING
            ]
        ])) {
            $errors['rating'] = sprintf(
                "Review must be between %d and %d",
                Review::MIN_RATING,
                Review::MAX_RATING
            );
>>>>>>> 348d5200
        }

        if ($this->created_date > new DateTime()) {
            $errors['date'] = "Review date cannot be in the future";
        }

        return $errors;
    }

    /**
     * Check if the writer of the review has purchased the product.
     *
     * @param int $product_id The ID of the product to check.
     * @param int $review_id The ID of the review.
     * @return bool True if the writer has purchased the product, false otherwise.
     */
    public static function isVerified(int $product_id, int $review_id): bool
    {
        // Query the database to check if the review with the given review_id belongs to the user who wrote it
        $query = <<<EOL
        SELECT COUNT(*) 
        FROM order_product op
        JOIN `order` o ON op.order_id = o.order_id
        JOIN review r ON r.client_id = o.client_id
        WHERE r.review_id = :review_id 
        AND op.product_id = :product_id
        EOL;

        $result = self::get_row($query, ['product_id' => $product_id, 'review_id' => $review_id]);

        // If result is empty, the user has written the review for the product
        return empty($result);
    }

    /**
     * Returns an array of comments where each comment has a
     * `children` attribute but no `parent_comment_id` attribute.
     * The `children` attribute stores an arrays of comments
     * which are children of the current comment.
     *
     * @return array An array of comments in nested format
     */
    public function getNestedComments(): array
    {
        $comments = $this->query(
            "SELECT * FROM comment WHERE review_id = :review_id",
            ['review_id' => $this->review_id]
        );

        if (empty($comments)) {
            return [];
        }

        // Create an associative array to store comments by their comment_id
        $commentMap = [];
        foreach ($comments as $comment) {
            $commentMap[$comment->comment_id] = $comment;
            $commentMap[$comment->comment_id]->children = [];
        }

        // Populate the children array for each comment based on parent_comment_id
        foreach ($comments as $comment) {
            // If a comment has a parent
            if ($comment->parent_comment_id !== null) {
                // Add the comment as a child of its parent comment
                $commentMap[$comment->parent_comment_id]->children[] = $commentMap[$comment->comment_id];
            }
        }

        // Filter out comments that have a parent (i.e., retain only root-level comments)
        $nestedComments = array_filter($commentMap, function ($review) {
            return $review->parent_comment_id === null;
        });

        // Reset the keys of the array to maintain continuity
        return array_values($nestedComments);
    }
}<|MERGE_RESOLUTION|>--- conflicted
+++ resolved
@@ -13,12 +13,6 @@
 {
     use Model;
 
-<<<<<<< HEAD
-    private ?int $product_id;
-    private ?int $user_id;
-    private ?int $parent_review_id; // a top-level review does not have a parent
-=======
->>>>>>> 348d5200
     private int $review_id;
     private int $product_id;
 
@@ -34,21 +28,12 @@
     public const MIN_RATING = 1;
 
     public function __construct(
-<<<<<<< HEAD
-        ?int $user_id,
-        ?int $product_id,
-        ?int $parent_review_id,
-        string $text,
-        int $rating,
-        DateTime $date
-=======
         ?int $review_id = null,
         ?int $product_id = null,
         ?int $client_id = null,
         ?string $text = '',
         ?int $rating = null,
         ?DateTime $created_date = null
->>>>>>> 348d5200
     ) {
         $this->review_id = $review_id ?? -1;
         $this->product_id = $product_id ?? -1;
@@ -61,22 +46,12 @@
     public function toArray(): array
     {
         return [
-<<<<<<< HEAD
-            'user_id' => $this->user_id,
-            'review_id' => $this->review_id,
-            'product_id' => $this->product_id,
-            'parent_review_id' => $this->parent_review_id,
-            'text' => $this->text,
-            'date' => $this->date,
-            'rating' => $this->rating
-=======
             'review_id' => $this->review_id,
             'product_id' => $this->product_id,
             'client_id' => $this->client_id,
             'text' => $this->text,
             'rating' => $this->rating,
             'created_date' => $this->created_date->format('Y-m-d H:i:s'),
->>>>>>> 348d5200
         ];
     }
 
@@ -95,31 +70,10 @@
         $query = "SELECT * FROM review WHERE review_id = :id";
         $params = ['id' => $review_id];
 
-<<<<<<< HEAD
-        try {
-            $result = Review::query($query, $params); // Execute the query
-            if (!empty($result)) {
-                $date = new DateTime($result[0]->date);
-                // Create a new Review object using the retrieved data
-                $review = new Review(
-                    $result[0]->user_id,
-                    $result[0]->product_id,
-                    $result[0]->parent_review_id,
-                    $result[0]->text,
-                    $result[0]->rating,
-                    $date
-                );
-                $review->setReviewID($review_id); // Set the review ID
-                return $review;
-            }
-        } catch (Exception $e) {
-            throw new Exception("Error fetching review: " . $e->getMessage());
-=======
         $result = Review::query($query, $params);
 
         if (empty($result)) {
             return null;
->>>>>>> 348d5200
         }
 
         $result = $result[0];
@@ -144,11 +98,7 @@
         $this->review_id = $review_id;
     }
 
-<<<<<<< HEAD
-    public function getUserID(): ?int
-=======
     public function getClientID(): int
->>>>>>> 348d5200
     {
         return $this->client_id;
     }
@@ -207,11 +157,7 @@
     {
         // If attributes of the object are invalid, exit
         if (count($this->validate()) > 0) {
-<<<<<<< HEAD
-            return;
-=======
             return false;
->>>>>>> 348d5200
         }
 
         // Get data to be inserted into the review table
@@ -239,10 +185,6 @@
             $errors['text'] = 'Review text must have at least 2 characters';
           }
 
-<<<<<<< HEAD
-        if ($this->rating < 1 || $this->rating > 5){
-            $errors['rating'] = "Rating must be between 1 and 5";
-=======
         if (!filter_var($this->rating, FILTER_VALIDATE_INT, [
             "options" => [
                 "min_range" => Review::MIN_RATING,
@@ -254,7 +196,6 @@
                 Review::MIN_RATING,
                 Review::MAX_RATING
             );
->>>>>>> 348d5200
         }
 
         if ($this->created_date > new DateTime()) {
