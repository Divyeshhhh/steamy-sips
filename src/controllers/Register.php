<?php

declare(strict_types=1);

namespace Steamy\Controller;

use Steamy\Core\Controller;
use Steamy\Core\Utility;
use Steamy\Model\Client;
use Steamy\Model\District;

class Register
{
    use Controller;

    private array $view_data;

    public function __construct()
    {
        // initialize view data
        $this->view_data['defaultFirstName'] = "";
        $this->view_data['defaultLastName'] = "";
        $this->view_data['defaultPhoneNumber'] = "";
        $this->view_data['defaultDistrictID'] = 7;
        $this->view_data['defaultStreet'] = "";
        $this->view_data['defaultCity'] = "";
        $this->view_data['defaultEmail'] = "";
        $this->view_data['defaultPassword'] = "";
        $this->view_data['defaultConfirmPassword'] = "";
        $this->view_data['errors'] = [];
        $this->view_data['districts'] = District::getAll();
    }

    private function handleFormSubmission(): void
    {
<<<<<<< HEAD
        // display submitted values back to form

        // TODO: add more sanitization
        $this->view_data['defaultFirstName'] = $_POST['first_name'] ?? "";
        $this->view_data['defaultLastName'] = $_POST['last_name'] ?? "";
        $this->view_data['defaultPhoneNumber'] = $_POST['phone_no'] ?? "";
        $this->view_data['defaultDistrictID'] = (int)filter_var($_POST['district'], FILTER_SANITIZE_NUMBER_INT);
        $this->view_data['defaultStreet'] = $_POST['street'] ?? "";
        $this->view_data['defaultCity'] = $_POST['city'] ?? "";
        $this->view_data['defaultEmail'] = filter_var($_POST['email'], FILTER_VALIDATE_EMAIL);
        $this->view_data['defaultPassword'] = $_POST['password'] ?? "";
        $this->view_data['defaultConfirmPassword'] = $_POST['confirmPassword'] ?? "";
=======
        // set view data so that submitted values are displayed back to form

        // TODO: add more sanitization
        $this->view_data['defaultFirstName'] = trim($_POST['first_name'] ?? "");
        $this->view_data['defaultLastName'] = trim($_POST['last_name'] ?? "");
        $this->view_data['defaultPhoneNumber'] = trim($_POST['phone_no'] ?? "");
        $this->view_data['defaultDistrictID'] = (int)filter_var(trim($_POST['district']), FILTER_SANITIZE_NUMBER_INT);
        $this->view_data['defaultStreet'] = trim($_POST['street'] ?? "");
        $this->view_data['defaultCity'] = trim($_POST['city'] ?? "");
        $this->view_data['defaultEmail'] = filter_var(trim($_POST['email']), FILTER_VALIDATE_EMAIL);
        $this->view_data['defaultPassword'] = trim($_POST['password'] ?? "");
        $this->view_data['defaultConfirmPassword'] = trim($_POST['confirmPassword'] ?? "");
>>>>>>> 686a485a

        // TODO: If district ID is invalid, handle
        // create a new client object
        $client = new Client(
            email: $this->view_data['defaultEmail'],
            first_name: $this->view_data['defaultFirstName'],
            last_name: $this->view_data['defaultLastName'],
            plain_password: $this->view_data['defaultPassword'],
            phone_no: $this->view_data['defaultPhoneNumber'],
            district: District::getByID($this->view_data['defaultDistrictID']),
            street: $this->view_data['defaultStreet'],
            city: $this->view_data['defaultCity']
        );

        // validate all attributes, except password
        $this->view_data['errors'] = $client->validate();

        // check if email already exists in database
        if (!empty(Client::getByEmail($client->getEmail()))) {
            $this->view_data['errors']['email'] = "Email already in use";
        }

        // validate plain text password
        $password_errors = Client::validatePlainPassword($this->view_data['defaultPassword']);
        if (!empty($password_errors)) {
            $this->view_data['errors']['password'] = $password_errors [0];
        }

        // check if passwords do not match
        if ($this->view_data['defaultConfirmPassword'] !== $this->view_data['defaultPassword']) {
            $this->view_data['errors']['confirmPassword'] = 'Passwords do not match';
        }

        // if all data valid, save new record and redirect to login page
        if (empty($this->view_data['errors'])) {
            $client->save();
            Utility::redirect('login');
        }
    }

    public function index(): void
    {
        if (isset($_POST['register_submit'])) {
            $this->handleFormSubmission();
        }

        $this->view(
            'Register',
            $this->view_data,
            'Register'
        );
    }
}<|MERGE_RESOLUTION|>--- conflicted
+++ resolved
@@ -33,20 +33,6 @@
 
     private function handleFormSubmission(): void
     {
-<<<<<<< HEAD
-        // display submitted values back to form
-
-        // TODO: add more sanitization
-        $this->view_data['defaultFirstName'] = $_POST['first_name'] ?? "";
-        $this->view_data['defaultLastName'] = $_POST['last_name'] ?? "";
-        $this->view_data['defaultPhoneNumber'] = $_POST['phone_no'] ?? "";
-        $this->view_data['defaultDistrictID'] = (int)filter_var($_POST['district'], FILTER_SANITIZE_NUMBER_INT);
-        $this->view_data['defaultStreet'] = $_POST['street'] ?? "";
-        $this->view_data['defaultCity'] = $_POST['city'] ?? "";
-        $this->view_data['defaultEmail'] = filter_var($_POST['email'], FILTER_VALIDATE_EMAIL);
-        $this->view_data['defaultPassword'] = $_POST['password'] ?? "";
-        $this->view_data['defaultConfirmPassword'] = $_POST['confirmPassword'] ?? "";
-=======
         // set view data so that submitted values are displayed back to form
 
         // TODO: add more sanitization
@@ -59,7 +45,6 @@
         $this->view_data['defaultEmail'] = filter_var(trim($_POST['email']), FILTER_VALIDATE_EMAIL);
         $this->view_data['defaultPassword'] = trim($_POST['password'] ?? "");
         $this->view_data['defaultConfirmPassword'] = trim($_POST['confirmPassword'] ?? "");
->>>>>>> 686a485a
 
         // TODO: If district ID is invalid, handle
         // create a new client object
